using System;
using System.Collections.Generic;
using System.Reactive.Disposables;
using Avalonia.Automation.Peers;
using Avalonia.Controls.Primitives.PopupPositioning;
using Avalonia.Interactivity;
using Avalonia.Media;
using Avalonia.Platform;
using Avalonia.Styling;
using Avalonia.VisualTree;
using JetBrains.Annotations;

namespace Avalonia.Controls.Primitives
{
    /// <summary>
    /// The root window of a <see cref="Popup"/>.
    /// </summary>
    public sealed class PopupRoot : WindowBase, IInteractive, IHostedVisualTreeRoot, IDisposable, IStyleHost, IPopupHost
    {
        private PopupPositionerParameters _positionerParameters;        

        /// <summary>
        /// Initializes static members of the <see cref="PopupRoot"/> class.
        /// </summary>
        static PopupRoot()
        {
            BackgroundProperty.OverrideDefaultValue(typeof(PopupRoot), Brushes.White);            
        }

        /// <summary>
        /// Initializes a new instance of the <see cref="PopupRoot"/> class.
        /// </summary>
        public PopupRoot(TopLevel parent, IPopupImpl impl)
            : this(parent, impl,null)
        {
        }

        /// <summary>
        /// Initializes a new instance of the <see cref="PopupRoot"/> class.
        /// </summary>
        /// <param name="parent">The popup parent.</param>
        /// <param name="impl">The popup implementation.</param>
        /// <param name="dependencyResolver">
        /// The dependency resolver to use. If null the default dependency resolver will be used.
        /// </param>
        public PopupRoot(TopLevel parent, IPopupImpl impl, IAvaloniaDependencyResolver? dependencyResolver)
            : base(impl, dependencyResolver)
        {
            ParentTopLevel = parent;
        }

        /// <summary>
        /// Gets the platform-specific window implementation.
        /// </summary>
        public new IPopupImpl? PlatformImpl => (IPopupImpl?)base.PlatformImpl;               

        /// <summary>
        /// Gets the parent control in the event route.
        /// </summary>
        /// <remarks>
        /// Popup events are passed to their parent window. This facilitates this.
        /// </remarks>
        IInteractive? IInteractive.InteractiveParent => Parent;

        /// <summary>
        /// Gets the control that is hosting the popup root.
        /// </summary>
        IVisual? IHostedVisualTreeRoot.Host => Parent;

        /// <summary>
        /// Gets the styling parent of the popup root.
        /// </summary>
        IStyleHost? IStyleHost.StylingParent => Parent;

        public TopLevel ParentTopLevel { get; }

        /// <inheritdoc/>
        public void Dispose()
        {
            PlatformImpl?.Dispose();
            HandleClosed();
        }

        private void UpdatePosition()
        {
            PlatformImpl?.PopupPositioner.Update(_positionerParameters);
        }

        public void ConfigurePosition(IVisual target, PlacementMode placement, Point offset,
            PopupAnchor anchor = PopupAnchor.None,
            PopupGravity gravity = PopupGravity.None,
            PopupPositionerConstraintAdjustment constraintAdjustment = PopupPositionerConstraintAdjustment.All,
            Rect? rect = null)
        {
<<<<<<< HEAD
            _positionerParameters.ConfigurePosition(_parent, target,
                placement, offset, anchor, gravity, constraintAdjustment, rect, FlowDirection);
=======
            _positionerParameters.ConfigurePosition(ParentTopLevel, target,
                placement, offset, anchor, gravity, constraintAdjustment, rect);
>>>>>>> eafb5175

            if (_positionerParameters.Size != default)
                UpdatePosition();
        }

        public void SetChild(IControl? control) => Content = control;

        IVisual IPopupHost.HostedVisualTreeRoot => this;
        
        public IDisposable BindConstraints(AvaloniaObject popup, StyledProperty<double> widthProperty, StyledProperty<double> minWidthProperty,
            StyledProperty<double> maxWidthProperty, StyledProperty<double> heightProperty, StyledProperty<double> minHeightProperty,
            StyledProperty<double> maxHeightProperty, StyledProperty<bool> topmostProperty)
        {
            var bindings = new List<IDisposable>();

            void Bind(AvaloniaProperty what, AvaloniaProperty to) => bindings.Add(this.Bind(what, popup[~to]));
            Bind(WidthProperty, widthProperty);
            Bind(MinWidthProperty, minWidthProperty);
            Bind(MaxWidthProperty, maxWidthProperty);
            Bind(HeightProperty, heightProperty);
            Bind(MinHeightProperty, minHeightProperty);
            Bind(MaxHeightProperty, maxHeightProperty);
            Bind(TopmostProperty, topmostProperty);
            return Disposable.Create(() =>
            {
                foreach (var x in bindings)
                    x.Dispose();
            });
        }

        protected override Size MeasureOverride(Size availableSize)
        {
            var maxAutoSize = PlatformImpl?.MaxAutoSizeHint ?? Size.Infinity;
            var constraint = availableSize;

            if (double.IsInfinity(constraint.Width))
            {
                constraint = constraint.WithWidth(maxAutoSize.Width);
            }

            if (double.IsInfinity(constraint.Height))
            {
                constraint = constraint.WithHeight(maxAutoSize.Height);
            }

            var measured = base.MeasureOverride(constraint);
            var width = measured.Width;
            var height = measured.Height;
            var widthCache = Width;
            var heightCache = Height;

            if (!double.IsNaN(widthCache))
            {
                width = widthCache;
            }

            width = Math.Min(width, MaxWidth);
            width = Math.Max(width, MinWidth);

            if (!double.IsNaN(heightCache))
            {
                height = heightCache;
            }

            height = Math.Min(height, MaxHeight);
            height = Math.Max(height, MinHeight);

            return new Size(width, height);
        }

        protected override sealed Size ArrangeSetBounds(Size size)
        {
            _positionerParameters.Size = size;
            UpdatePosition();
            return ClientSize;
        }

        protected override AutomationPeer OnCreateAutomationPeer()
        {
            return new PopupRootAutomationPeer(this);
        }
    }
}<|MERGE_RESOLUTION|>--- conflicted
+++ resolved
@@ -92,13 +92,8 @@
             PopupPositionerConstraintAdjustment constraintAdjustment = PopupPositionerConstraintAdjustment.All,
             Rect? rect = null)
         {
-<<<<<<< HEAD
-            _positionerParameters.ConfigurePosition(_parent, target,
+            _positionerParameters.ConfigurePosition(ParentTopLevel, target,
                 placement, offset, anchor, gravity, constraintAdjustment, rect, FlowDirection);
-=======
-            _positionerParameters.ConfigurePosition(ParentTopLevel, target,
-                placement, offset, anchor, gravity, constraintAdjustment, rect);
->>>>>>> eafb5175
 
             if (_positionerParameters.Size != default)
                 UpdatePosition();
