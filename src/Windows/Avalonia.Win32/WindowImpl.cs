--- conflicted
+++ resolved
@@ -91,16 +91,9 @@
             _framebuffer = new FramebufferManager(_hwnd);
 
             if (Win32GlManager.EglFeature != null)
-<<<<<<< HEAD
                 _gl = new EglGlPlatformSurface(Win32GlManager.EglFeature.DeferredContext, this);
-=======
-            {
-                _gl = new EglGlPlatformSurface((EglDisplay)Win32GlManager.EglFeature.Display,
-                    Win32GlManager.EglFeature.DeferredContext, this);
-            }
 
             Screen = new ScreenImpl();
->>>>>>> 32ffc284
 
             s_instances.Add(this);
         }
