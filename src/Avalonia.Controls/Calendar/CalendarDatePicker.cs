--- conflicted
+++ resolved
@@ -201,7 +201,6 @@
             UpdatePseudoClasses();
         }
 
-<<<<<<< HEAD
         /// <inheritdoc/>
         protected override void OnPropertyChanged<T>(AvaloniaPropertyChangedEventArgs<T> change)
         {
@@ -334,9 +333,6 @@
 
         /// <inheritdoc/>
         protected override void UpdateDataValidation<T>(AvaloniaProperty<T> property, BindingValue<T> value)
-=======
-        protected override void UpdateDataValidation(AvaloniaProperty property, BindingValueType state, Exception? error)
->>>>>>> 95c8fa2e
         {
             if (property == SelectedDateProperty)
             {
