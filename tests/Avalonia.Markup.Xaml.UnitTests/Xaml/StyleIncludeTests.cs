--- conflicted
+++ resolved
@@ -17,16 +17,10 @@
 
 public class StyleIncludeTests
 {
-<<<<<<< HEAD
-    public StyleIncludeTests()
-    {
-        System.Runtime.CompilerServices.RuntimeHelpers.RunClassConstructor(typeof(RelativeSource).TypeHandle);
-=======
     static StyleIncludeTests()
     {
         RuntimeHelpers.RunClassConstructor(typeof(RelativeSource).TypeHandle);
         AssetLoader.RegisterResUriParsers();
->>>>>>> 24d447bc
     }
 
     [Fact]
