--- conflicted
+++ resolved
@@ -212,11 +212,7 @@
                     _x11.Atoms.XA_CARDINAL, 32, PropertyMode.Replace, ref _xSyncCounter, 1);
             }
 
-<<<<<<< HEAD
-            StorageProvider = new CompositeStorageProvider(new[]
-=======
-            _storageProvider = new CompositeStorageProvider(new Func<Task<IStorageProvider>>[]
->>>>>>> f6cab294
+            _storageProvider = new CompositeStorageProvider(new[]
             {
                 () => _platform.Options.UseDBusFilePicker ? DBusSystemDialog.TryCreateAsync(Handle) : Task.FromResult<IStorageProvider>(null),
                 () => GtkSystemDialog.TryCreate(this)
