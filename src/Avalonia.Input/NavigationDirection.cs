--- conflicted
+++ resolved
@@ -73,13 +73,8 @@
         /// </returns>
         public static bool IsDirectional(this NavigationDirection direction)
         {
-<<<<<<< HEAD
-            return direction > NavigationDirection.Previous ||
+            return direction > NavigationDirection.Previous &&
                 direction <= NavigationDirection.Down;
-=======
-            return direction > NavigationDirection.Previous &&
-                direction <= NavigationDirection.PageDown;
->>>>>>> b3d46eee
         }
 
         /// <summary>
