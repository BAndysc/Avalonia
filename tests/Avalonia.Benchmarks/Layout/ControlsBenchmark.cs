﻿using System;
using System.Runtime.CompilerServices;
using Avalonia.Controls;
using Avalonia.Threading;
using Avalonia.UnitTests;
using BenchmarkDotNet.Attributes;

namespace Avalonia.Benchmarks.Layout
{
    [MemoryDiagnoser]
    public class ControlsBenchmark : IDisposable
    {
        private readonly IDisposable _app;
        private readonly TestRoot _root;

        public ControlsBenchmark()
        {
            _app = UnitTestApplication.Start(
                TestServices.StyledWindow.With(
                    renderInterface: new NullRenderingPlatform(),
                    threadingInterface: new NullThreadingPlatform(),
                    standardCursorFactory: new NullCursorFactory()));

            _root = new TestRoot(true, null)
            {
                Renderer = new NullRenderer()
            };

            _root.LayoutManager.ExecuteInitialLayoutPass();
        }

        [Benchmark]
        [MethodImpl(MethodImplOptions.NoInlining)]
        public void CreateCalendar()
        {
            var calendar = new Calendar();

            _root.Child = calendar;

            _root.LayoutManager.ExecuteLayoutPass();
            Dispatcher.UIThread.RunJobs(DispatcherPriority.Loaded);
        }

        [Benchmark]
        [MethodImpl(MethodImplOptions.NoInlining)]
        public void CreateCalendarWithLoaded()
        {
            using var subscription = Control.LoadedEvent.AddClassHandler<Control>((c, s) => { });

            var calendar = new Calendar();

            _root.Child = calendar;

            _root.LayoutManager.ExecuteLayoutPass();
            Dispatcher.UIThread.RunJobs(DispatcherPriority.Loaded);
        }

        [Benchmark]
        [MethodImpl(MethodImplOptions.NoInlining)]
        public void CreateControl()
        {
            var control = new Control();
            
            _root.Child = control;

            _root.LayoutManager.ExecuteLayoutPass();
<<<<<<< HEAD
        }
        
=======
            Dispatcher.UIThread.RunJobs(DispatcherPriority.Loaded);
        }

>>>>>>> f10d4ac3
        [Benchmark]
        [MethodImpl(MethodImplOptions.NoInlining)]
        public void CreateDecorator()
        {
            var control = new Decorator();
            
            _root.Child = control;

            _root.LayoutManager.ExecuteLayoutPass();
<<<<<<< HEAD
        }
        
=======
            Dispatcher.UIThread.RunJobs(DispatcherPriority.Loaded);
        }

>>>>>>> f10d4ac3
        [Benchmark]
        [MethodImpl(MethodImplOptions.NoInlining)]
        public void CreateScrollViewer()
        {
            var control = new ScrollViewer();
            
            _root.Child = control;

            _root.LayoutManager.ExecuteLayoutPass();
<<<<<<< HEAD
        }
        
=======
            Dispatcher.UIThread.RunJobs(DispatcherPriority.Loaded);
        }

>>>>>>> f10d4ac3
        [Benchmark]
        [MethodImpl(MethodImplOptions.NoInlining)]
        public void CreateButton()
        {
            var button = new Button();

            _root.Child = button;

            _root.LayoutManager.ExecuteLayoutPass();
            Dispatcher.UIThread.RunJobs(DispatcherPriority.Loaded);
        }

        [Benchmark]
        [MethodImpl(MethodImplOptions.NoInlining)]
        public void CreateTextBox()
        {
            var textBox = new TextBox();

            _root.Child = textBox;

            _root.LayoutManager.ExecuteLayoutPass();
            Dispatcher.UIThread.RunJobs(DispatcherPriority.Loaded);
        }

        public void Dispose()
        {
            _app.Dispose();
        }
    }
}<|MERGE_RESOLUTION|>--- conflicted
+++ resolved
@@ -64,14 +64,9 @@
             _root.Child = control;
 
             _root.LayoutManager.ExecuteLayoutPass();
-<<<<<<< HEAD
-        }
-        
-=======
             Dispatcher.UIThread.RunJobs(DispatcherPriority.Loaded);
         }
 
->>>>>>> f10d4ac3
         [Benchmark]
         [MethodImpl(MethodImplOptions.NoInlining)]
         public void CreateDecorator()
@@ -81,14 +76,9 @@
             _root.Child = control;
 
             _root.LayoutManager.ExecuteLayoutPass();
-<<<<<<< HEAD
-        }
-        
-=======
             Dispatcher.UIThread.RunJobs(DispatcherPriority.Loaded);
         }
 
->>>>>>> f10d4ac3
         [Benchmark]
         [MethodImpl(MethodImplOptions.NoInlining)]
         public void CreateScrollViewer()
@@ -98,14 +88,9 @@
             _root.Child = control;
 
             _root.LayoutManager.ExecuteLayoutPass();
-<<<<<<< HEAD
-        }
-        
-=======
             Dispatcher.UIThread.RunJobs(DispatcherPriority.Loaded);
         }
 
->>>>>>> f10d4ac3
         [Benchmark]
         [MethodImpl(MethodImplOptions.NoInlining)]
         public void CreateButton()
