using System;
using System.IO;
using System.Reactive.Disposables;
using Avalonia.Media;
using Avalonia.Platform;
using Avalonia.Rendering;
using Avalonia.Skia.Helpers;
using SkiaSharp;

namespace Avalonia.Skia
{
    /// <summary>
    /// Skia render target that writes to a surface.
    /// </summary>
    internal class SurfaceRenderTarget : IDrawingContextLayerImpl, IDrawableBitmapImpl
    {
        private readonly ISkiaSurface _surface;
        private readonly SKCanvas _canvas;
        private readonly bool _disableLcdRendering;
        private readonly GRContext _grContext;
        private readonly ISkiaGpu _gpu;

        class SkiaSurfaceWrapper : ISkiaSurface
        {
            public SKSurface Surface { get; private set; }
            public SKSurface ReadSurface { get; private set; }
            public bool CanBlit => false;
            public void Blit() => throw new NotSupportedException();

            public SkiaSurfaceWrapper(SKSurface surface)
            {
                Surface = ReadSurface = surface;
            }

            public void Dispose()
            {
                Surface?.Dispose();
                Surface = null;
                ReadSurface = null;
            }
        }
        
        /// <summary>
        /// Create new surface render target.
        /// </summary>
        /// <param name="createInfo">Create info.</param>
        public SurfaceRenderTarget(CreateInfo createInfo)
        {
            PixelSize = new PixelSize(createInfo.Width, createInfo.Height);
            Dpi = createInfo.Dpi;

            _disableLcdRendering = createInfo.DisableTextLcdRendering;
            _grContext = createInfo.GrContext;
            _gpu = createInfo.Gpu;

            _surface = _gpu?.TryCreateSurface(PixelSize);
            if (_surface == null)
                _surface = new SkiaSurfaceWrapper(CreateSurface(createInfo.GrContext, PixelSize.Width, PixelSize.Height,
                    createInfo.Format));

            _canvas = _surface?.Surface.Canvas;

            if (_surface == null || _canvas == null)
            {
                throw new InvalidOperationException("Failed to create Skia render target surface");
            }
        }

        /// <summary>
        /// Create backing Skia surface.
        /// </summary>
        /// <param name="gpu">GPU.</param>
        /// <param name="width">Width.</param>
        /// <param name="height">Height.</param>
        /// <param name="format">Format.</param>
        /// <returns></returns>
        private static SKSurface CreateSurface(GRContext gpu, int width, int height, PixelFormat? format)
        {
            var imageInfo = MakeImageInfo(width, height, format);
            if (gpu != null)
                return SKSurface.Create(gpu, false, imageInfo);
            return SKSurface.Create(imageInfo);
        }

        /// <inheritdoc />
        public void Dispose()
        {
            _canvas.Dispose();
            _surface.Dispose();
        }

        /// <inheritdoc />
        public IDrawingContextImpl CreateDrawingContext(IVisualBrushRenderer visualBrushRenderer)
        {
            _canvas.RestoreToCount(-1);
            _canvas.ResetMatrix();
            
            var createInfo = new DrawingContextImpl.CreateInfo
            {
                Surface = _surface.Surface,
                Dpi = Dpi,
                VisualBrushRenderer = visualBrushRenderer,
                DisableTextLcdRendering = _disableLcdRendering,
                GrContext = _grContext,
                Gpu = _gpu
            };

            return new DrawingContextImpl(createInfo, Disposable.Create(() => Version++));
        }

        /// <inheritdoc />
        public Vector Dpi { get; }

        /// <inheritdoc />
        public PixelSize PixelSize { get; }

        public int Version { get; private set; } = 1;

        /// <inheritdoc />
        public void Save(string fileName)
        {
            using (var image = SnapshotImage())
            {
                ImageSavingHelper.SaveImage(image, fileName);
            }
        }

        /// <inheritdoc />
        public void Save(Stream stream)
        {
            using (var image = SnapshotImage())
            {
                ImageSavingHelper.SaveImage(image, stream);
            }
        }

        public void Blit(IDrawingContextImpl contextImpl)
        {
<<<<<<< HEAD
            using (var image = SnapshotImage())
            {
                context.Canvas.DrawImage(image, sourceRect, destRect, paint);
            }
=======
            var context = (DrawingContextImpl)contextImpl;

            if (_surface.CanBlit)
            {
                _surface.Surface.Canvas.Flush();
                
                // This should set the render target as the current FBO
                context.Canvas.Clear();
                context.Canvas.Flush();
                _surface.Blit();
            }
            else
            {
                var oldMatrix = context.Canvas.TotalMatrix;
                context.Canvas.ResetMatrix();
                _surface.Surface.Draw(context.Canvas, 0, 0, null);
                context.Canvas.SetMatrix(oldMatrix);
            }
        }
        
        /// <inheritdoc />
        public void Draw(DrawingContextImpl context, SKRect sourceRect, SKRect destRect, SKPaint paint)
        {
            using var image = SnapshotImage();
            context.Canvas.DrawImage(image, sourceRect, destRect, paint);
>>>>>>> 3f5c22e6
        }
        
        /// <summary>
        /// Create Skia image snapshot from a surface.
        /// </summary>
        /// <returns>Image snapshot.</returns>
        public SKImage SnapshotImage()
        {
            return _surface.Surface.Snapshot();
        }

        /// <summary>
        /// Create image info for given parameters.
        /// </summary>
        /// <param name="width">Width.</param>
        /// <param name="height">Height.</param>
        /// <param name="format">Format.</param>
        /// <returns></returns>
        private static SKImageInfo MakeImageInfo(int width, int height, PixelFormat? format)
        {
            var colorType = PixelFormatHelper.ResolveColorType(format);

            return new SKImageInfo(Math.Max(width, 1), Math.Max(height, 1), colorType, SKAlphaType.Premul);
        }

        /// <summary>
        /// Create info of a surface render target.
        /// </summary>
        public struct CreateInfo
        {
            /// <summary>
            /// Width of a render target.
            /// </summary>
            public int Width;

            /// <summary>
            /// Height of a render target.
            /// </summary>
            public int Height;

            /// <summary>
            /// Dpi used when rendering to a surface.
            /// </summary>
            public Vector Dpi;

            /// <summary>
            /// Pixel format of a render target.
            /// </summary>
            public PixelFormat? Format;

            /// <summary>
            /// Render text without Lcd rendering.
            /// </summary>
            public bool DisableTextLcdRendering;

            /// <summary>
            /// GPU-accelerated context (optional)
            /// </summary>
            public GRContext GrContext;

            public ISkiaGpu Gpu;
        }
    }
}<|MERGE_RESOLUTION|>--- conflicted
+++ resolved
@@ -136,12 +136,6 @@
 
         public void Blit(IDrawingContextImpl contextImpl)
         {
-<<<<<<< HEAD
-            using (var image = SnapshotImage())
-            {
-                context.Canvas.DrawImage(image, sourceRect, destRect, paint);
-            }
-=======
             var context = (DrawingContextImpl)contextImpl;
 
             if (_surface.CanBlit)
@@ -167,7 +161,6 @@
         {
             using var image = SnapshotImage();
             context.Canvas.DrawImage(image, sourceRect, destRect, paint);
->>>>>>> 3f5c22e6
         }
         
         /// <summary>
