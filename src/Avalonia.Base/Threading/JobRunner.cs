using System;
using System.Collections.Generic;
using System.Linq;
using System.Threading.Tasks;
using Avalonia.Platform;

namespace Avalonia.Threading
{
    /// <summary>
    /// A main loop in a <see cref="Dispatcher"/>.
    /// </summary>
    internal class JobRunner
    {
        private IPlatformThreadingInterface? _platform;

        private readonly Queue<IJob>[] _queues = Enumerable.Range(0, (int)DispatcherPriority.MaxValue + 1)
            .Select(_ => new Queue<IJob>()).ToArray();

        public JobRunner(IPlatformThreadingInterface? platform)
        {
            _platform = platform;
        }

        /// <summary>
        /// Runs continuations pushed on the loop.
        /// </summary>
        /// <param name="priority">Priority to execute jobs for. Pass null if platform doesn't have internal priority system</param>
        public void RunJobs(DispatcherPriority? priority)
        {
            var minimumPriority = priority ?? DispatcherPriority.MinValue;
            while (true)
            {
                var job = GetNextJob(minimumPriority);
                if (job == null)
                    return;

                job.Run();
            }
        }

        /// <summary>
        /// Invokes a method on the main loop.
        /// </summary>
        /// <param name="action">The method.</param>
        /// <param name="priority">The priority with which to invoke the method.</param>
        /// <returns>A task that can be used to track the method's execution.</returns>
        public Task InvokeAsync(Action action, DispatcherPriority priority)
        {
            var job = new Job(action, priority, false);
            AddJob(job);
            return job.Task!;
        }

        /// <summary>
        /// Invokes a method on the main loop.
        /// </summary>
        /// <param name="function">The method.</param>
        /// <param name="priority">The priority with which to invoke the method.</param>
        /// <returns>A task that can be used to track the method's execution.</returns>
        public Task<TResult> InvokeAsync<TResult>(Func<TResult> function, DispatcherPriority priority)
        {
            var job = new JobWithResult<TResult>(function, priority);
            AddJob(job);
            return job.Task;
        }

        /// <summary>
        /// Post action that will be invoked on main thread
        /// </summary>
        /// <param name="action">The method.</param>
        /// 
        /// <param name="priority">The priority with which to invoke the method.</param>
        internal void Post(Action action, DispatcherPriority priority)
        {
            AddJob(new Job(action, priority, true));
        }

        /// <summary>
        /// Post action that will be invoked on main thread
        /// </summary>
        /// <param name="action">The method to call.</param>
        /// <param name="parameter">The parameter of method to call.</param>
        /// <param name="priority">The priority with which to invoke the method.</param>
        internal void Post<T>(Action<T> action, T parameter, DispatcherPriority priority)
        {
            AddJob(new Job<T>(action, parameter, priority, true));
        }

        /// <summary>
        /// Allows unit tests to change the platform threading interface.
        /// </summary>
        internal void UpdateServices()
        {
            _platform = AvaloniaLocator.Current.GetService<IPlatformThreadingInterface>();
        }

        private void AddJob(IJob job)
        {
            bool needWake;
            var queue = _queues[(int)job.Priority];
            lock (queue)
            {
                needWake = queue.Count == 0;
                queue.Enqueue(job);
            }
            if (needWake)
                _platform?.Signal(job.Priority);
        }

        private IJob? GetNextJob(DispatcherPriority minimumPriority)
        {
            for (int c = (int)DispatcherPriority.MaxValue; c >= (int)minimumPriority; c--)
            {
                var q = _queues[c];
                lock (q)
                {
                    if (q.Count > 0)
                        return q.Dequeue();
                }
            }
            return null;
        }

        private interface IJob
        {
            /// <summary>
            /// Gets the job priority.
            /// </summary>
            DispatcherPriority Priority { get; }

            /// <summary>
            /// Runs the job.
            /// </summary>
            void Run();
        }

        /// <summary>
        /// A job to run.
        /// </summary>
        private sealed class Job : IJob
        {
            /// <summary>
            /// The method to call.
            /// </summary>
            private readonly Action _action;
            /// <summary>
            /// The task completion source.
            /// </summary>
            private readonly TaskCompletionSource<object?>? _taskCompletionSource;

            /// <summary>
            /// Initializes a new instance of the <see cref="Job"/> class.
            /// </summary>
            /// <param name="action">The method to call.</param>
            /// <param name="priority">The job priority.</param>
            /// <param name="throwOnUiThread">Do not wrap exception in TaskCompletionSource</param>
            public Job(Action action, DispatcherPriority priority, bool throwOnUiThread)
            {
                _action = action;
                Priority = priority;
                _taskCompletionSource = throwOnUiThread ? null : new TaskCompletionSource<object?>();
            }

            /// <inheritdoc/>
            public DispatcherPriority Priority { get; }

            /// <summary>
            /// The task.
            /// </summary>
<<<<<<< HEAD
            public Task Task => _taskCompletionSource?.Task;

=======
            public Task? Task => _taskCompletionSource?.Task;
            
>>>>>>> dfb0e785
            /// <inheritdoc/>
            void IJob.Run()
            {
                if (_taskCompletionSource == null)
                {
                    _action();
                    return;
                }
                try
                {
                    _action();
                    _taskCompletionSource.SetResult(null);
                }
                catch (Exception e)
                {
                    _taskCompletionSource.SetException(e);
                }
            }
        }

        /// <summary>
        /// A typed job to run.
        /// </summary>
        /// <typeparam name="T">Type of job parameter</typeparam>
        private sealed class Job<T> : IJob
        {
            private readonly Action<T> _action;
            private readonly T _parameter;
            private readonly TaskCompletionSource<object> _taskCompletionSource;

            /// <summary>
            /// Initializes a new instance of the <see cref="Job"/> class.
            /// </summary>
            /// <param name="action">The method to call.</param>
            /// <param name="parameter">The parameter of method to call.</param>
            /// <param name="priority">The job priority.</param>
            /// <param name="throwOnUiThread">Do not wrap exception in TaskCompletionSource</param>

            public Job(Action<T> action, T parameter, DispatcherPriority priority, bool throwOnUiThread)
            {
                _action = action;
                _parameter = parameter;
                Priority = priority;
                _taskCompletionSource = throwOnUiThread ? null : new TaskCompletionSource<object>();
            }

            /// <inheritdoc/>
            public DispatcherPriority Priority { get; }

            /// <inheritdoc/>
            void IJob.Run()
            {
                if (_taskCompletionSource == null)
                {
                    _action(_parameter);
                    return;
                }
                try
                {
                    _action(_parameter);
                    _taskCompletionSource.SetResult(null);
                }
                catch (Exception e)
                {
                    _taskCompletionSource.SetException(e);
                }
            }
        }

        /// <summary>
        /// A job to run thath return value.
        /// </summary>
        /// <typeparam name="TResult">Type of job result</typeparam>
        private sealed class JobWithResult<TResult> : IJob
        {
            private readonly Func<TResult> _function;
            private readonly TaskCompletionSource<TResult> _taskCompletionSource;

            /// <summary>
            /// Initializes a new instance of the <see cref="Job"/> class.
            /// </summary>
            /// <param name="function">The method to call.</param>
            /// <param name="priority">The job priority.</param>
            public JobWithResult(Func<TResult> function, DispatcherPriority priority)
            {
                _function = function;
                Priority = priority;
                _taskCompletionSource = new TaskCompletionSource<TResult>();
            }

            /// <inheritdoc/>
            public DispatcherPriority Priority { get; }

            /// <summary>
            /// The task.
            /// </summary>
            public Task<TResult> Task => _taskCompletionSource.Task;

            /// <inheritdoc/>
            void IJob.Run()
            {
                try
                {
                    var result = _function();
                    _taskCompletionSource.SetResult(result);
                }
                catch (Exception e)
                {
                    _taskCompletionSource.SetException(e);
                }
            }
        }
    }
}<|MERGE_RESOLUTION|>--- conflicted
+++ resolved
@@ -167,13 +167,8 @@
             /// <summary>
             /// The task.
             /// </summary>
-<<<<<<< HEAD
-            public Task Task => _taskCompletionSource?.Task;
-
-=======
             public Task? Task => _taskCompletionSource?.Task;
             
->>>>>>> dfb0e785
             /// <inheritdoc/>
             void IJob.Run()
             {
