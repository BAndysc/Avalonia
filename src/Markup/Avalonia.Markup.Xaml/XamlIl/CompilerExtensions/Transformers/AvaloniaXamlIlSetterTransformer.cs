--- conflicted
+++ resolved
@@ -1,14 +1,7 @@
 using System;
 using System.Collections.Generic;
 using System.Linq;
-<<<<<<< HEAD
 using Avalonia.Data.Core;
-using XamlIl;
-using XamlIl.Ast;
-using XamlIl.Transform;
-using XamlIl.Transform.Transformers;
-using XamlIl.TypeSystem;
-=======
 using XamlX;
 using XamlX.Ast;
 using XamlX.Emit;
@@ -16,7 +9,6 @@
 using XamlX.Transform;
 using XamlX.Transform.Transformers;
 using XamlX.TypeSystem;
->>>>>>> 6e598886
 
 namespace Avalonia.Markup.Xaml.XamlIl.CompilerExtensions.Transformers
 {
@@ -46,62 +38,40 @@
                 throw new XamlParseException(
                     "Can not resolve parent Style Selector type", node);
 
-<<<<<<< HEAD
-            IXamlIlType propType = null;
-            var property = @on.Children.OfType<XamlIlAstXamlPropertyValueNode>()
+            IXamlType propType = null;
+            var property = @on.Children.OfType<XamlAstXamlPropertyValueNode>()
                 .FirstOrDefault(x => x.Property.GetClrProperty().Name == "Property");
             if (property != null)
             {
 
-                var propertyName = property.Values.OfType<XamlIlAstTextNode>().FirstOrDefault()?.Text;
+                var propertyName = property.Values.OfType<XamlAstTextNode>().FirstOrDefault()?.Text;
                 if (propertyName == null)
-                    throw new XamlIlParseException("Setter.Property must be a string", node);
+                    throw new XamlParseException("Setter.Property must be a string", node);
 
 
                 var avaloniaPropertyNode = XamlIlAvaloniaPropertyHelper.CreateNode(context, propertyName,
-                    new XamlIlAstClrTypeReference(selector, selector.TargetType, false), property.Values[0]);
-                property.Values = new List<IXamlIlAstValueNode> {avaloniaPropertyNode};
+                    new XamlAstClrTypeReference(selector, selector.TargetType, false), property.Values[0]);
+                property.Values = new List<IXamlAstValueNode> {avaloniaPropertyNode};
                 propType = avaloniaPropertyNode.AvaloniaPropertyType;
             }
             else
-=======
-
-            var property = @on.Children.OfType<XamlAstXamlPropertyValueNode>()
-                .FirstOrDefault(x => x.Property.GetClrProperty().Name == "Property");
-            if (property == null)
-                throw new XamlParseException("Setter without a property is not valid", node);
-
-            var propertyName = property.Values.OfType<XamlAstTextNode>().FirstOrDefault()?.Text;
-            if (propertyName == null)
-                throw new XamlParseException("Setter.Property must be a string", node);
-
-
-            var avaloniaPropertyNode = XamlIlAvaloniaPropertyHelper.CreateNode(context, propertyName,
-                new XamlAstClrTypeReference(selector, selector.TargetType, false), property.Values[0]);
-            property.Values = new List<IXamlAstValueNode>
->>>>>>> 6e598886
             {
-                var propertyPath = on.Children.OfType<XamlIlAstXamlPropertyValueNode>()
+                var propertyPath = on.Children.OfType<XamlAstXamlPropertyValueNode>()
                     .FirstOrDefault(x => x.Property.GetClrProperty().Name == "PropertyPath");
                 if (propertyPath == null)
-                    throw new XamlIlParseException("Setter without a property or property path is not valid", node);
+                    throw new XamlX.XamlParseException("Setter without a property or property path is not valid", node);
                 if (propertyPath.Values[0] is IXamlIlPropertyPathNode ppn
                     && ppn.PropertyType != null)
                     propType = ppn.PropertyType;
                 else
-                    throw new XamlIlParseException("Unable to get the property path property type", node);
+                    throw new XamlX.XamlParseException("Unable to get the property path property type", node);
             }
 
             var valueProperty = on.Children
                 .OfType<XamlAstXamlPropertyValueNode>().FirstOrDefault(p => p.Property.GetClrProperty().Name == "Value");
             if (valueProperty?.Values?.Count == 1 && valueProperty.Values[0] is XamlAstTextNode)
             {
-<<<<<<< HEAD
-                if (!XamlIlTransformHelpers.TryGetCorrectlyTypedValue(context, valueProperty.Values[0],
-=======
-                var propType = avaloniaPropertyNode.AvaloniaPropertyType;
                 if (!XamlTransformHelpers.TryGetCorrectlyTypedValue(context, valueProperty.Values[0],
->>>>>>> 6e598886
                         propType, out var converted))
                     throw new XamlParseException(
                         $"Unable to convert property value to {propType.GetFqn()}",
