--- conflicted
+++ resolved
@@ -42,56 +42,6 @@
     <Setter Property="FontSize" Value="{DynamicResource ControlContentThemeFontSize}" />
     <Setter Property="Template">
       <ControlTemplate>
-<<<<<<< HEAD
-        <Border BorderThickness="{TemplateBinding BorderThickness}" BorderBrush="{TemplateBinding BorderBrush}" CornerRadius="{DynamicResource ControlCornerRadius}">
-          <Grid Name="grid" Margin="{TemplateBinding Padding}" RowDefinitions="Auto, *">
-            <ContentPresenter x:Name="HeaderContentPresenter" Grid.Row="0" TextBlock.FontWeight="{DynamicResource SliderHeaderThemeFontWeight}" TextBlock.Foreground="{DynamicResource SliderHeaderForeground}"
-            Margin="{DynamicResource SliderTopHeaderMargin}" />
-            <Grid x:Name="SliderContainer" Grid.Row="1">
-              <Grid.Styles>
-                <Style Selector="TickBar">
-                  <Setter Property="ReservedSpace" Value="{Binding #PART_Track.Thumb.Bounds}" />
-                </Style>
-              </Grid.Styles>
-              <Grid x:Name="HorizontalTemplate" ColumnDefinitions="Auto,Auto,*" MinHeight="{DynamicResource SliderHorizontalHeight}">
-                <Grid.RowDefinitions>
-                  <RowDefinitions>
-                    <RowDefinition Height="{DynamicResource SliderPreContentMargin}" />
-                    <RowDefinition Height="Auto" />
-                    <RowDefinition Height="{DynamicResource SliderPostContentMargin}" />
-                  </RowDefinitions>
-                </Grid.RowDefinitions>
-                <TickBar Name="TopTickBar" Placement="Top" Height="{DynamicResource SliderOutsideTickBarThemeHeight}" VerticalAlignment="Bottom" Margin="0,0,0,4" Grid.ColumnSpan="3" />
-                <!-- <TickBar Name="HorizontalInlineTickBar" Placement="Top" Fill="{DynamicResource SliderInlineTickBarFill}" Height="{DynamicResource SliderTrackThemeHeight}" Grid.Row="1" Grid.ColumnSpan="3" /> -->
-                <TickBar Name="BottomTickBar" Placement="Bottom" Height="{DynamicResource SliderOutsideTickBarThemeHeight}" VerticalAlignment="Top" Margin="0,4,0,0" Grid.Row="2" Grid.ColumnSpan="3" />
-                <Track Name="PART_Track" Grid.Row="1" Grid.ColumnSpan="3" Orientation="Horizontal">
-                  <Track.DecreaseButton>
-                    <RepeatButton Name="PART_DecreaseButton" Background="{TemplateBinding Foreground}" HorizontalAlignment="Stretch" VerticalAlignment="Stretch">
-                      <RepeatButton.Template>
-                        <ControlTemplate>
-                          <Grid>
-                            <Border Name="FocusTarget" Background="Transparent" Margin="0,-10" />
-                            <Border Name="TrackBackground" Background="{TemplateBinding Background}" CornerRadius="{DynamicResource ControlCornerRadius}" Height="{DynamicResource SliderTrackThemeHeight}" VerticalAlignment="Center" />
-                          </Grid>
-                        </ControlTemplate>
-                      </RepeatButton.Template>
-                    </RepeatButton>
-                  </Track.DecreaseButton>
-                  <Track.IncreaseButton>
-                    <RepeatButton Name="PART_IncreaseButton" Background="{TemplateBinding Background}" HorizontalAlignment="Stretch" VerticalAlignment="Stretch">
-                      <RepeatButton.Template>
-                        <ControlTemplate>
-                          <Grid>
-                            <Border Name="FocusTarget" Background="Transparent" Margin="0,-10" />
-                            <Border Name="TrackBackground" Background="{TemplateBinding Background}" CornerRadius="{DynamicResource ControlCornerRadius}" Height="{DynamicResource SliderTrackThemeHeight}" VerticalAlignment="Center" />
-                          </Grid>
-                        </ControlTemplate>
-                      </RepeatButton.Template>
-                    </RepeatButton>
-                  </Track.IncreaseButton>
-                  <Thumb Classes="SliderThumbStyle" Name="thumb" Margin="0" Padding="0" DataContext="{TemplateBinding Value}" Height="{DynamicResource SliderHorizontalThumbHeight}" Width="{DynamicResource SliderHorizontalThumbWidth}" />
-                </Track>
-=======
         <DataValidationErrors>
           <Border BorderThickness="{TemplateBinding BorderThickness}" BorderBrush="{TemplateBinding BorderBrush}" CornerRadius="{DynamicResource ControlCornerRadius}">
             <Grid Name="grid" Margin="{TemplateBinding Padding}" RowDefinitions="Auto, *">
@@ -105,9 +55,11 @@
                 </Grid.Styles>
                 <Grid x:Name="HorizontalTemplate" ColumnDefinitions="Auto,Auto,*" MinHeight="{DynamicResource SliderHorizontalHeight}">
                   <Grid.RowDefinitions>
-                    <RowDefinition Height="{DynamicResource SliderPreContentMargin}" />
-                    <RowDefinition Height="Auto" />
-                    <RowDefinition Height="{DynamicResource SliderPostContentMargin}" />
+                    <RowDefinitions>
+                      <RowDefinition Height="{DynamicResource SliderPreContentMargin}" />
+                      <RowDefinition Height="Auto" />
+                      <RowDefinition Height="{DynamicResource SliderPostContentMargin}" />
+                    </RowDefinitions>
                   </Grid.RowDefinitions>
                   <TickBar Name="TopTickBar" Placement="Top" Height="{DynamicResource SliderOutsideTickBarThemeHeight}" VerticalAlignment="Bottom" Margin="0,0,0,4" Grid.ColumnSpan="3" />
                   <!-- <TickBar Name="HorizontalInlineTickBar" Placement="Top" Fill="{DynamicResource SliderInlineTickBarFill}" Height="{DynamicResource SliderTrackThemeHeight}" Grid.Row="1" Grid.ColumnSpan="3" /> -->
@@ -140,7 +92,6 @@
                     <Thumb Classes="SliderThumbStyle" Name="thumb" Margin="0" Padding="0" DataContext="{TemplateBinding Value}" Height="{DynamicResource SliderHorizontalThumbHeight}" Width="{DynamicResource SliderHorizontalThumbWidth}" />
                   </Track>
                 </Grid>
->>>>>>> b5184bf4
               </Grid>
             </Grid>
           </Border>
@@ -155,56 +106,6 @@
     <Setter Property="FontSize" Value="{DynamicResource ControlContentThemeFontSize}" />
     <Setter Property="Template">
       <ControlTemplate>
-<<<<<<< HEAD
-        <Border BorderThickness="{TemplateBinding BorderThickness}" BorderBrush="{TemplateBinding BorderBrush}" CornerRadius="{DynamicResource ControlCornerRadius}">
-          <Grid Name="grid" Margin="{TemplateBinding Padding}" RowDefinitions="Auto, *">
-            <ContentPresenter x:Name="HeaderContentPresenter" Grid.Row="0" TextBlock.FontWeight="{DynamicResource SliderHeaderThemeFontWeight}" TextBlock.Foreground="{DynamicResource SliderHeaderForeground}"
-            Margin="{DynamicResource SliderTopHeaderMargin}" />
-            <Grid x:Name="SliderContainer" Grid.Row="1">
-              <Grid.Styles>
-                <Style Selector="TickBar">
-                  <Setter Property="ReservedSpace" Value="{Binding #PART_Track.Thumb.Bounds}" />
-                </Style>
-              </Grid.Styles>
-              <Grid x:Name="VerticalTemplate" RowDefinitions="*,Auto,Auto" MinWidth="{DynamicResource SliderVerticalWidth}">
-                <Grid.ColumnDefinitions>
-                  <ColumnDefinitions>
-                    <ColumnDefinition Width="{DynamicResource SliderPreContentMargin}" />
-                    <ColumnDefinition Width="Auto" />
-                    <ColumnDefinition Width="{DynamicResource SliderPostContentMargin}" />
-                  </ColumnDefinitions>
-                </Grid.ColumnDefinitions>
-                <TickBar Name="LeftTickBar" Placement="Left" Width="{DynamicResource SliderOutsideTickBarThemeHeight}" HorizontalAlignment="Right" Margin="0,0,4,0" Grid.RowSpan="3" />
-                <!-- <TickBar Name="VerticalInlineTickBar" Placement="Inline" Fill="{DynamicResource SliderInlineTickBarFill}" Width="{DynamicResource SliderTrackThemeHeight}" Grid.Column="1" Grid.RowSpan="3" /> -->
-                <TickBar Name="RightTickBar" Placement="Right" Width="{DynamicResource SliderOutsideTickBarThemeHeight}" HorizontalAlignment="Left" Margin="4,0,0,0" Grid.Column="2" Grid.RowSpan="3" />
-                <Track Name="PART_Track" Grid.Column="1" Grid.ColumnSpan="1" Grid.RowSpan="3" Orientation="Vertical">
-                  <Track.DecreaseButton>
-                    <RepeatButton Name="PART_DecreaseButton" Background="{TemplateBinding Foreground}" VerticalAlignment="Stretch" HorizontalAlignment="Stretch">
-                      <RepeatButton.Template>
-                        <ControlTemplate>
-                          <Grid>
-                            <Border Name="FocusTarget" Background="Transparent" Margin="0,-10" />
-                            <Border Name="TrackBackground" Background="{TemplateBinding Background}" CornerRadius="{DynamicResource ControlCornerRadius}" Width="{DynamicResource SliderTrackThemeHeight}" HorizontalAlignment="Center" />
-                          </Grid>
-                        </ControlTemplate>
-                      </RepeatButton.Template>
-                    </RepeatButton>
-                  </Track.DecreaseButton>
-                  <Track.IncreaseButton>
-                    <RepeatButton Name="PART_IncreaseButton" Background="{TemplateBinding Background}" VerticalAlignment="Stretch" HorizontalAlignment="Stretch">
-                      <RepeatButton.Template>
-                        <ControlTemplate>
-                          <Grid>
-                            <Border Name="FocusTarget" Background="Transparent" Margin="0,-10" />
-                            <Border Name="TrackBackground" Background="{TemplateBinding Background}" CornerRadius="{DynamicResource ControlCornerRadius}" Width="{DynamicResource SliderTrackThemeHeight}" HorizontalAlignment="Center" />
-                          </Grid>
-                        </ControlTemplate>
-                      </RepeatButton.Template>
-                    </RepeatButton>
-                  </Track.IncreaseButton>
-                  <Thumb Classes="SliderThumbStyle" Name="SliderThumb" Margin="0" Padding="0" DataContext="{TemplateBinding Value}" Height="{DynamicResource SliderVerticalThumbHeight}" Width="{DynamicResource SliderVerticalThumbWidth}" />
-                </Track>
-=======
         <DataValidationErrors>
           <Border BorderThickness="{TemplateBinding BorderThickness}" BorderBrush="{TemplateBinding BorderBrush}" CornerRadius="{DynamicResource ControlCornerRadius}">
             <Grid Name="grid" Margin="{TemplateBinding Padding}" RowDefinitions="Auto, *">
@@ -218,9 +119,11 @@
                 </Grid.Styles>
                 <Grid x:Name="VerticalTemplate" RowDefinitions="*,Auto,Auto" MinWidth="{DynamicResource SliderVerticalWidth}">
                   <Grid.ColumnDefinitions>
-                    <ColumnDefinition Width="{DynamicResource SliderPreContentMargin}" />
-                    <ColumnDefinition Width="Auto" />
-                    <ColumnDefinition Width="{DynamicResource SliderPostContentMargin}" />
+                    <ColumnDefinitions>
+                      <ColumnDefinition Width="{DynamicResource SliderPreContentMargin}" />
+                      <ColumnDefinition Width="Auto" />
+                      <ColumnDefinition Width="{DynamicResource SliderPostContentMargin}" />
+                    </ColumnDefinitions>
                   </Grid.ColumnDefinitions>
                   <TickBar Name="LeftTickBar" Placement="Left" Width="{DynamicResource SliderOutsideTickBarThemeHeight}" HorizontalAlignment="Right" Margin="0,0,4,0" Grid.RowSpan="3" />
                   <!-- <TickBar Name="VerticalInlineTickBar" Placement="Inline" Fill="{DynamicResource SliderInlineTickBarFill}" Width="{DynamicResource SliderTrackThemeHeight}" Grid.Column="1" Grid.RowSpan="3" /> -->
@@ -253,7 +156,6 @@
                     <Thumb Classes="SliderThumbStyle" Name="SliderThumb" Margin="0" Padding="0" DataContext="{TemplateBinding Value}" Height="{DynamicResource SliderVerticalThumbHeight}" Width="{DynamicResource SliderVerticalThumbWidth}" />
                   </Track>
                 </Grid>
->>>>>>> b5184bf4
               </Grid>
             </Grid>
           </Border>
