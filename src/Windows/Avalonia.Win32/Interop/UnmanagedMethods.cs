using System;
using System.ComponentModel;
using System.Diagnostics.CodeAnalysis;
using System.Runtime.CompilerServices;
using System.Runtime.InteropServices;
using System.Runtime.InteropServices.ComTypes;
using System.Text;

using Avalonia.MicroCom;
using Avalonia.Win32.Win32Com;

// ReSharper disable InconsistentNaming
#pragma warning disable 169, 649

namespace Avalonia.Win32.Interop
{
    [SuppressMessage("Microsoft.StyleCop.CSharp.NamingRules", "SA1305:FieldNamesMustNotUseHungarianNotation", Justification = "Using Win32 naming for consistency.")]
    [SuppressMessage("Microsoft.StyleCop.CSharp.NamingRules", "SA1307:AccessibleFieldsMustBeginWithUpperCaseLetter", Justification = "Using Win32 naming for consistency.")]
    [SuppressMessage("Microsoft.StyleCop.CSharp.NamingRules", "SA1310:FieldNamesMustNotContainUnderscore", Justification = "Using Win32 naming for consistency.")]
    [SuppressMessage("StyleCop.CSharp.DocumentationRules", "SA1600:Elements must be documented", Justification = "Look in Win32 docs.")]
    [SuppressMessage("StyleCop.CSharp.DocumentationRules", "SA1602:Enumeration items must be documented", Justification = "Look in Win32 docs.")]
    internal unsafe static class UnmanagedMethods
    {
        public const int CW_USEDEFAULT = unchecked((int)0x80000000);

        public delegate void TimerProc(IntPtr hWnd, uint uMsg, IntPtr nIDEvent, uint dwTime);

        public delegate void TimeCallback(uint uTimerID, uint uMsg, UIntPtr dwUser, UIntPtr dw1, UIntPtr dw2);

        [UnmanagedFunctionPointer(CallingConvention.StdCall)]
        public delegate void WaitOrTimerCallback(IntPtr lpParameter, bool timerOrWaitFired);

        public delegate IntPtr WndProc(IntPtr hWnd, uint msg, IntPtr wParam, IntPtr lParam);

        public static readonly IntPtr DPI_AWARENESS_CONTEXT_UNAWARE = new IntPtr(-1);
        public static readonly IntPtr DPI_AWARENESS_CONTEXT_SYSTEM_AWARE = new IntPtr(-2);
        public static readonly IntPtr DPI_AWARENESS_CONTEXT_PER_MONITOR_AWARE = new IntPtr(-3);
        public static readonly IntPtr DPI_AWARENESS_CONTEXT_PER_MONITOR_AWARE_V2 = new IntPtr(-4);

        public enum Cursor
        {
            IDC_ARROW = 32512,
            IDC_IBEAM = 32513,
            IDC_WAIT = 32514,
            IDC_CROSS = 32515,
            IDC_UPARROW = 32516,
            IDC_SIZE = 32640,
            IDC_ICON = 32641,
            IDC_SIZENWSE = 32642,
            IDC_SIZENESW = 32643,
            IDC_SIZEWE = 32644,
            IDC_SIZENS = 32645,
            IDC_SIZEALL = 32646,
            IDC_NO = 32648,
            IDC_HAND = 32649,
            IDC_APPSTARTING = 32650,
            IDC_HELP = 32651
        }

        public enum MouseActivate : int
        {
            MA_ACTIVATE = 1,
            MA_ACTIVATEANDEAT = 2,
            MA_NOACTIVATE = 3,
            MA_NOACTIVATEANDEAT = 4
        }

        [Flags]
        public enum SetWindowPosFlags : uint
        {
            SWP_ASYNCWINDOWPOS = 0x4000,
            SWP_DEFERERASE = 0x2000,
            SWP_DRAWFRAME = 0x0020,
            SWP_FRAMECHANGED = 0x0020,
            SWP_HIDEWINDOW = 0x0080,
            SWP_NOACTIVATE = 0x0010,
            SWP_NOCOPYBITS = 0x0100,
            SWP_NOMOVE = 0x0002,
            SWP_NOOWNERZORDER = 0x0200,
            SWP_NOREDRAW = 0x0008,
            SWP_NOREPOSITION = 0x0200,
            SWP_NOSENDCHANGING = 0x0400,
            SWP_NOSIZE = 0x0001,
            SWP_NOZORDER = 0x0004,
            SWP_SHOWWINDOW = 0x0040,

            SWP_RESIZE = SWP_NOACTIVATE | SWP_NOMOVE | SWP_NOZORDER
        }

        public static class WindowPosZOrder
        {
            public static readonly IntPtr HWND_BOTTOM = new IntPtr(1);
            public static readonly IntPtr HWND_TOP = new IntPtr(0);
            public static readonly IntPtr HWND_TOPMOST = new IntPtr(-1);
            public static readonly IntPtr HWND_NOTOPMOST = new IntPtr(-2);
        }

        public enum SizeCommand
        {
            Restored,
            Minimized,
            Maximized,
            MaxShow,
            MaxHide,
        }

        public enum ShowWindowCommand
        {
            Hide = 0,
            Normal = 1,
            ShowMinimized = 2,
            Maximize = 3,
            ShowMaximized = 3,
            ShowNoActivate = 4,
            Show = 5,
            Minimize = 6,
            ShowMinNoActive = 7,
            ShowNA = 8,
            Restore = 9,
            ShowDefault = 10,
            ForceMinimize = 11
        }

        public enum SystemMetric
        {
            SM_CXSCREEN = 0,  // 0x00
            SM_CYSCREEN = 1,  // 0x01
            SM_CXVSCROLL = 2,  // 0x02
            SM_CYHSCROLL = 3,  // 0x03
            SM_CYCAPTION = 4,  // 0x04
            SM_CXBORDER = 5,  // 0x05
            SM_CYBORDER = 6,  // 0x06
            SM_CXDLGFRAME = 7,  // 0x07
            SM_CXFIXEDFRAME = 7,  // 0x07
            SM_CYDLGFRAME = 8,  // 0x08
            SM_CYFIXEDFRAME = 8,  // 0x08
            SM_CYVTHUMB = 9,  // 0x09
            SM_CXHTHUMB = 10, // 0x0A
            SM_CXICON = 11, // 0x0B
            SM_CYICON = 12, // 0x0C
            SM_CXCURSOR = 13, // 0x0D
            SM_CYCURSOR = 14, // 0x0E
            SM_CYMENU = 15, // 0x0F
            SM_CXFULLSCREEN = 16, // 0x10
            SM_CYFULLSCREEN = 17, // 0x11
            SM_CYKANJIWINDOW = 18, // 0x12
            SM_MOUSEPRESENT = 19, // 0x13
            SM_CYVSCROLL = 20, // 0x14
            SM_CXHSCROLL = 21, // 0x15
            SM_DEBUG = 22, // 0x16
            SM_SWAPBUTTON = 23, // 0x17
            SM_CXMIN = 28, // 0x1C
            SM_CYMIN = 29, // 0x1D
            SM_CXSIZE = 30, // 0x1E
            SM_CYSIZE = 31, // 0x1F
            SM_CXSIZEFRAME = 32, // 0x20
            SM_CXFRAME = 32, // 0x20
            SM_CYSIZEFRAME = 33, // 0x21
            SM_CYFRAME = 33, // 0x21
            SM_CXMINTRACK = 34, // 0x22
            SM_CYMINTRACK = 35, // 0x23
            SM_CXDOUBLECLK = 36, // 0x24
            SM_CYDOUBLECLK = 37, // 0x25
            SM_CXICONSPACING = 38, // 0x26
            SM_CYICONSPACING = 39, // 0x27
            SM_MENUDROPALIGNMENT = 40, // 0x28
            SM_PENWINDOWS = 41, // 0x29
            SM_DBCSENABLED = 42, // 0x2A
            SM_CMOUSEBUTTONS = 43, // 0x2B
            SM_SECURE = 44, // 0x2C
            SM_CXEDGE = 45, // 0x2D
            SM_CYEDGE = 46, // 0x2E
            SM_CXMINSPACING = 47, // 0x2F
            SM_CYMINSPACING = 48, // 0x30
            SM_CXSMICON = 49, // 0x31
            SM_CYSMICON = 50, // 0x32
            SM_CYSMCAPTION = 51, // 0x33
            SM_CXSMSIZE = 52, // 0x34
            SM_CYSMSIZE = 53, // 0x35
            SM_CXMENUSIZE = 54, // 0x36
            SM_CYMENUSIZE = 55, // 0x37
            SM_ARRANGE = 56, // 0x38
            SM_CXMINIMIZED = 57, // 0x39
            SM_CYMINIMIZED = 58, // 0x3A
            SM_CXMAXTRACK = 59, // 0x3B
            SM_CYMAXTRACK = 60, // 0x3C
            SM_CXMAXIMIZED = 61, // 0x3D
            SM_CYMAXIMIZED = 62, // 0x3E
            SM_NETWORK = 63, // 0x3F
            SM_CLEANBOOT = 67, // 0x43
            SM_CXDRAG = 68, // 0x44
            SM_CYDRAG = 69, // 0x45
            SM_SHOWSOUNDS = 70, // 0x46
            SM_CXMENUCHECK = 71, // 0x47
            SM_CYMENUCHECK = 72, // 0x48
            SM_SLOWMACHINE = 73, // 0x49
            SM_MIDEASTENABLED = 74, // 0x4A
            SM_MOUSEWHEELPRESENT = 75, // 0x4B
            SM_XVIRTUALSCREEN = 76, // 0x4C
            SM_YVIRTUALSCREEN = 77, // 0x4D
            SM_CXVIRTUALSCREEN = 78, // 0x4E
            SM_CYVIRTUALSCREEN = 79, // 0x4F
            SM_CMONITORS = 80, // 0x50
            SM_SAMEDISPLAYFORMAT = 81, // 0x51
            SM_IMMENABLED = 82, // 0x52
            SM_CXFOCUSBORDER = 83, // 0x53
            SM_CYFOCUSBORDER = 84, // 0x54
            SM_TABLETPC = 86, // 0x56
            SM_MEDIACENTER = 87, // 0x57
            SM_STARTER = 88, // 0x58
            SM_SERVERR2 = 89, // 0x59
            SM_MOUSEHORIZONTALWHEELPRESENT = 91, // 0x5B
            SM_CXPADDEDBORDER = 92, // 0x5C
            SM_DIGITIZER = 94, // 0x5E
            SM_MAXIMUMTOUCHES = 95, // 0x5F

            SM_REMOTESESSION = 0x1000, // 0x1000
            SM_SHUTTINGDOWN = 0x2000, // 0x2000
            SM_REMOTECONTROL = 0x2001, // 0x2001

            SM_CONVERTABLESLATEMODE = 0x2003,
            SM_SYSTEMDOCKED = 0x2004,
        }

        [Flags]
        public enum ModifierKeys
        {
            MK_CONTROL = 0x0008,

            MK_LBUTTON = 0x0001,

            MK_MBUTTON = 0x0010,

            MK_RBUTTON = 0x0002,

            MK_SHIFT = 0x0004,

            MK_ALT = 0x0020,

            MK_XBUTTON1 = 0x0020,

            MK_XBUTTON2 = 0x0040
        }

        public enum VirtualKeyStates : int
        {
            VK_LBUTTON = 0x01,
            VK_RBUTTON = 0x02,
            VK_CANCEL = 0x03,
            VK_MBUTTON = 0x04,
            VK_XBUTTON1 = 0x05,
            VK_XBUTTON2 = 0x06,
            VK_BACK = 0x08,
            VK_TAB = 0x09,
            VK_CLEAR = 0x0C,
            VK_RETURN = 0x0D,
            VK_SHIFT = 0x10,
            VK_CONTROL = 0x11,
            VK_MENU = 0x12,
            VK_PAUSE = 0x13,
            VK_CAPITAL = 0x14,
            VK_KANA = 0x15,
            VK_HANGEUL = 0x15,
            VK_HANGUL = 0x15,
            VK_JUNJA = 0x17,
            VK_FINAL = 0x18,
            VK_HANJA = 0x19,
            VK_KANJI = 0x19,
            VK_ESCAPE = 0x1B,
            VK_CONVERT = 0x1C,
            VK_NONCONVERT = 0x1D,
            VK_ACCEPT = 0x1E,
            VK_MODECHANGE = 0x1F,
            VK_SPACE = 0x20,
            VK_PRIOR = 0x21,
            VK_NEXT = 0x22,
            VK_END = 0x23,
            VK_HOME = 0x24,
            VK_LEFT = 0x25,
            VK_UP = 0x26,
            VK_RIGHT = 0x27,
            VK_DOWN = 0x28,
            VK_SELECT = 0x29,
            VK_PRINT = 0x2A,
            VK_EXECUTE = 0x2B,
            VK_SNAPSHOT = 0x2C,
            VK_INSERT = 0x2D,
            VK_DELETE = 0x2E,
            VK_HELP = 0x2F,
            VK_LWIN = 0x5B,
            VK_RWIN = 0x5C,
            VK_APPS = 0x5D,
            VK_SLEEP = 0x5F,
            VK_NUMPAD0 = 0x60,
            VK_NUMPAD1 = 0x61,
            VK_NUMPAD2 = 0x62,
            VK_NUMPAD3 = 0x63,
            VK_NUMPAD4 = 0x64,
            VK_NUMPAD5 = 0x65,
            VK_NUMPAD6 = 0x66,
            VK_NUMPAD7 = 0x67,
            VK_NUMPAD8 = 0x68,
            VK_NUMPAD9 = 0x69,
            VK_MULTIPLY = 0x6A,
            VK_ADD = 0x6B,
            VK_SEPARATOR = 0x6C,
            VK_SUBTRACT = 0x6D,
            VK_DECIMAL = 0x6E,
            VK_DIVIDE = 0x6F,
            VK_F1 = 0x70,
            VK_F2 = 0x71,
            VK_F3 = 0x72,
            VK_F4 = 0x73,
            VK_F5 = 0x74,
            VK_F6 = 0x75,
            VK_F7 = 0x76,
            VK_F8 = 0x77,
            VK_F9 = 0x78,
            VK_F10 = 0x79,
            VK_F11 = 0x7A,
            VK_F12 = 0x7B,
            VK_F13 = 0x7C,
            VK_F14 = 0x7D,
            VK_F15 = 0x7E,
            VK_F16 = 0x7F,
            VK_F17 = 0x80,
            VK_F18 = 0x81,
            VK_F19 = 0x82,
            VK_F20 = 0x83,
            VK_F21 = 0x84,
            VK_F22 = 0x85,
            VK_F23 = 0x86,
            VK_F24 = 0x87,
            VK_NUMLOCK = 0x90,
            VK_SCROLL = 0x91,
            VK_OEM_NEC_EQUAL = 0x92,
            VK_OEM_FJ_JISHO = 0x92,
            VK_OEM_FJ_MASSHOU = 0x93,
            VK_OEM_FJ_TOUROKU = 0x94,
            VK_OEM_FJ_LOYA = 0x95,
            VK_OEM_FJ_ROYA = 0x96,
            VK_LSHIFT = 0xA0,
            VK_RSHIFT = 0xA1,
            VK_LCONTROL = 0xA2,
            VK_RCONTROL = 0xA3,
            VK_LMENU = 0xA4,
            VK_RMENU = 0xA5,
            VK_BROWSER_BACK = 0xA6,
            VK_BROWSER_FORWARD = 0xA7,
            VK_BROWSER_REFRESH = 0xA8,
            VK_BROWSER_STOP = 0xA9,
            VK_BROWSER_SEARCH = 0xAA,
            VK_BROWSER_FAVORITES = 0xAB,
            VK_BROWSER_HOME = 0xAC,
            VK_VOLUME_MUTE = 0xAD,
            VK_VOLUME_DOWN = 0xAE,
            VK_VOLUME_UP = 0xAF,
            VK_MEDIA_NEXT_TRACK = 0xB0,
            VK_MEDIA_PREV_TRACK = 0xB1,
            VK_MEDIA_STOP = 0xB2,
            VK_MEDIA_PLAY_PAUSE = 0xB3,
            VK_LAUNCH_MAIL = 0xB4,
            VK_LAUNCH_MEDIA_SELECT = 0xB5,
            VK_LAUNCH_APP1 = 0xB6,
            VK_LAUNCH_APP2 = 0xB7,
            VK_OEM_1 = 0xBA,
            VK_OEM_PLUS = 0xBB,
            VK_OEM_COMMA = 0xBC,
            VK_OEM_MINUS = 0xBD,
            VK_OEM_PERIOD = 0xBE,
            VK_OEM_2 = 0xBF,
            VK_OEM_3 = 0xC0,
            VK_OEM_4 = 0xDB,
            VK_OEM_5 = 0xDC,
            VK_OEM_6 = 0xDD,
            VK_OEM_7 = 0xDE,
            VK_OEM_8 = 0xDF,
            VK_OEM_AX = 0xE1,
            VK_OEM_102 = 0xE2,
            VK_ICO_HELP = 0xE3,
            VK_ICO_00 = 0xE4,
            VK_PROCESSKEY = 0xE5,
            VK_ICO_CLEAR = 0xE6,
            VK_PACKET = 0xE7,
            VK_OEM_RESET = 0xE9,
            VK_OEM_JUMP = 0xEA,
            VK_OEM_PA1 = 0xEB,
            VK_OEM_PA2 = 0xEC,
            VK_OEM_PA3 = 0xED,
            VK_OEM_WSCTRL = 0xEE,
            VK_OEM_CUSEL = 0xEF,
            VK_OEM_ATTN = 0xF0,
            VK_OEM_FINISH = 0xF1,
            VK_OEM_COPY = 0xF2,
            VK_OEM_AUTO = 0xF3,
            VK_OEM_ENLW = 0xF4,
            VK_OEM_BACKTAB = 0xF5,
            VK_ATTN = 0xF6,
            VK_CRSEL = 0xF7,
            VK_EXSEL = 0xF8,
            VK_EREOF = 0xF9,
            VK_PLAY = 0xFA,
            VK_ZOOM = 0xFB,
            VK_NONAME = 0xFC,
            VK_PA1 = 0xFD,
            VK_OEM_CLEAR = 0xFE
        }

        public enum WindowActivate
        {
            WA_INACTIVE,
            WA_ACTIVE,
            WA_CLICKACTIVE,
        }

        public enum HitTestValues
        {
            HTERROR = -2,
            HTTRANSPARENT = -1,
            HTNOWHERE = 0,
            HTCLIENT = 1,
            HTCAPTION = 2,
            HTSYSMENU = 3,
            HTGROWBOX = 4,
            HTMENU = 5,
            HTHSCROLL = 6,
            HTVSCROLL = 7,
            HTMINBUTTON = 8,
            HTMAXBUTTON = 9,
            HTLEFT = 10,
            HTRIGHT = 11,
            HTTOP = 12,
            HTTOPLEFT = 13,
            HTTOPRIGHT = 14,
            HTBOTTOM = 15,
            HTBOTTOMLEFT = 16,
            HTBOTTOMRIGHT = 17,
            HTBORDER = 18,
            HTOBJECT = 19,
            HTCLOSE = 20,
            HTHELP = 21
        }

        [Flags]
        public enum WindowStyles : uint
        {
            WS_BORDER = 0x800000,
            WS_CAPTION = 0xc00000,
            WS_CHILD = 0x40000000,
            WS_CLIPCHILDREN = 0x2000000,
            WS_CLIPSIBLINGS = 0x4000000,
            WS_DISABLED = 0x8000000,
            WS_DLGFRAME = 0x400000,
            WS_GROUP = 0x20000,
            WS_HSCROLL = 0x100000,
            WS_MAXIMIZE = 0x1000000,
            WS_MAXIMIZEBOX = 0x10000,
            WS_MINIMIZE = 0x20000000,
            WS_MINIMIZEBOX = 0x20000,
            WS_OVERLAPPED = 0x0,
            WS_OVERLAPPEDWINDOW = WS_OVERLAPPED | WS_CAPTION | WS_SYSMENU | WS_SIZEFRAME | WS_MINIMIZEBOX | WS_MAXIMIZEBOX,
            WS_POPUP = 0x80000000u,
            WS_POPUPWINDOW = WS_POPUP | WS_BORDER | WS_SYSMENU,
            WS_SIZEFRAME = 0x40000,
            WS_SYSMENU = 0x80000,
            WS_TABSTOP = 0x10000,
            WS_THICKFRAME = 0x40000,
            WS_VISIBLE = 0x10000000,
            WS_VSCROLL = 0x200000,
            WS_EX_DLGMODALFRAME = 0x00000001,
            WS_EX_NOPARENTNOTIFY = 0x00000004,
            WS_EX_NOREDIRECTIONBITMAP = 0x00200000,
            WS_EX_TOPMOST = 0x00000008,
            WS_EX_ACCEPTFILES = 0x00000010,
            WS_EX_TRANSPARENT = 0x00000020,
            WS_EX_MDICHILD = 0x00000040,
            WS_EX_TOOLWINDOW = 0x00000080,
            WS_EX_WINDOWEDGE = 0x00000100,
            WS_EX_CLIENTEDGE = 0x00000200,
            WS_EX_CONTEXTHELP = 0x00000400,
            WS_EX_RIGHT = 0x00001000,
            WS_EX_LEFT = 0x00000000,
            WS_EX_RTLREADING = 0x00002000,
            WS_EX_LTRREADING = 0x00000000,
            WS_EX_LEFTSCROLLBAR = 0x00004000,
            WS_EX_RIGHTSCROLLBAR = 0x00000000,
            WS_EX_CONTROLPARENT = 0x00010000,
            WS_EX_STATICEDGE = 0x00020000,
            WS_EX_APPWINDOW = 0x00040000,
            WS_EX_OVERLAPPEDWINDOW = WS_EX_WINDOWEDGE | WS_EX_CLIENTEDGE,
            WS_EX_PALETTEWINDOW = WS_EX_WINDOWEDGE | WS_EX_TOOLWINDOW | WS_EX_TOPMOST,
            WS_EX_LAYERED = 0x00080000,
            WS_EX_NOINHERITLAYOUT = 0x00100000,
            WS_EX_LAYOUTRTL = 0x00400000,
            WS_EX_COMPOSITED = 0x02000000,
            WS_EX_NOACTIVATE = 0x08000000
        }

        [Flags]
        public enum ClassStyles : uint
        {
            CS_VREDRAW = 0x0001,
            CS_HREDRAW = 0x0002,
            CS_DBLCLKS = 0x0008,
            CS_OWNDC = 0x0020,
            CS_CLASSDC = 0x0040,
            CS_PARENTDC = 0x0080,
            CS_NOCLOSE = 0x0200,
            CS_SAVEBITS = 0x0800,
            CS_BYTEALIGNCLIENT = 0x1000,
            CS_BYTEALIGNWINDOW = 0x2000,
            CS_GLOBALCLASS = 0x4000,
            CS_IME = 0x00010000,
            CS_DROPSHADOW = 0x00020000
        }

        public enum WindowsMessage : uint
        {
            WM_NULL = 0x0000,
            WM_CREATE = 0x0001,
            WM_DESTROY = 0x0002,
            WM_MOVE = 0x0003,
            WM_SIZE = 0x0005,
            WM_ACTIVATE = 0x0006,
            WM_SETFOCUS = 0x0007,
            WM_KILLFOCUS = 0x0008,
            WM_ENABLE = 0x000A,
            WM_SETREDRAW = 0x000B,
            WM_SETTEXT = 0x000C,
            WM_GETTEXT = 0x000D,
            WM_GETTEXTLENGTH = 0x000E,
            WM_PAINT = 0x000F,
            WM_CLOSE = 0x0010,
            WM_QUERYENDSESSION = 0x0011,
            WM_QUERYOPEN = 0x0013,
            WM_ENDSESSION = 0x0016,
            WM_QUIT = 0x0012,
            WM_ERASEBKGND = 0x0014,
            WM_SYSCOLORCHANGE = 0x0015,
            WM_SHOWWINDOW = 0x0018,
            WM_WININICHANGE = 0x001A,
            WM_SETTINGCHANGE = WM_WININICHANGE,
            WM_DEVMODECHANGE = 0x001B,
            WM_ACTIVATEAPP = 0x001C,
            WM_FONTCHANGE = 0x001D,
            WM_TIMECHANGE = 0x001E,
            WM_CANCELMODE = 0x001F,
            WM_SETCURSOR = 0x0020,
            WM_MOUSEACTIVATE = 0x0021,
            WM_CHILDACTIVATE = 0x0022,
            WM_QUEUESYNC = 0x0023,
            WM_GETMINMAXINFO = 0x0024,
            WM_PAINTICON = 0x0026,
            WM_ICONERASEBKGND = 0x0027,
            WM_NEXTDLGCTL = 0x0028,
            WM_SPOOLERSTATUS = 0x002A,
            WM_DRAWITEM = 0x002B,
            WM_MEASUREITEM = 0x002C,
            WM_DELETEITEM = 0x002D,
            WM_VKEYTOITEM = 0x002E,
            WM_CHARTOITEM = 0x002F,
            WM_SETFONT = 0x0030,
            WM_GETFONT = 0x0031,
            WM_SETHOTKEY = 0x0032,
            WM_GETHOTKEY = 0x0033,
            WM_QUERYDRAGICON = 0x0037,
            WM_COMPAREITEM = 0x0039,
            WM_GETOBJECT = 0x003D,
            WM_COMPACTING = 0x0041,
            WM_WINDOWPOSCHANGING = 0x0046,
            WM_WINDOWPOSCHANGED = 0x0047,
            WM_COPYDATA = 0x004A,
            WM_CANCELJOURNAL = 0x004B,
            WM_NOTIFY = 0x004E,
            WM_INPUTLANGCHANGEREQUEST = 0x0050,
            WM_INPUTLANGCHANGE = 0x0051,
            WM_TCARD = 0x0052,
            WM_HELP = 0x0053,
            WM_USERCHANGED = 0x0054,
            WM_NOTIFYFORMAT = 0x0055,
            WM_CONTEXTMENU = 0x007B,
            WM_STYLECHANGING = 0x007C,
            WM_STYLECHANGED = 0x007D,
            WM_DISPLAYCHANGE = 0x007E,
            WM_GETICON = 0x007F,
            WM_SETICON = 0x0080,
            WM_NCCREATE = 0x0081,
            WM_NCDESTROY = 0x0082,
            WM_NCCALCSIZE = 0x0083,
            WM_NCHITTEST = 0x0084,
            WM_NCPAINT = 0x0085,
            WM_NCACTIVATE = 0x0086,
            WM_GETDLGCODE = 0x0087,
            WM_SYNCPAINT = 0x0088,
            WM_NCMOUSEMOVE = 0x00A0,
            WM_NCLBUTTONDOWN = 0x00A1,
            WM_NCLBUTTONUP = 0x00A2,
            WM_NCLBUTTONDBLCLK = 0x00A3,
            WM_NCRBUTTONDOWN = 0x00A4,
            WM_NCRBUTTONUP = 0x00A5,
            WM_NCRBUTTONDBLCLK = 0x00A6,
            WM_NCMBUTTONDOWN = 0x00A7,
            WM_NCMBUTTONUP = 0x00A8,
            WM_NCMBUTTONDBLCLK = 0x00A9,
            WM_NCXBUTTONDOWN = 0x00AB,
            WM_NCXBUTTONUP = 0x00AC,
            WM_NCXBUTTONDBLCLK = 0x00AD,
            WM_INPUT_DEVICE_CHANGE = 0x00FE,
            WM_INPUT = 0x00FF,
            WM_KEYFIRST = 0x0100,
            WM_KEYDOWN = 0x0100,
            WM_KEYUP = 0x0101,
            WM_CHAR = 0x0102,
            WM_DEADCHAR = 0x0103,
            WM_SYSKEYDOWN = 0x0104,
            WM_SYSKEYUP = 0x0105,
            WM_SYSCHAR = 0x0106,
            WM_SYSDEADCHAR = 0x0107,
            WM_UNICHAR = 0x0109,
            WM_KEYLAST = 0x0109,
            WM_IME_STARTCOMPOSITION = 0x010D,
            WM_IME_ENDCOMPOSITION = 0x010E,
            WM_IME_COMPOSITION = 0x010F,
            WM_IME_KEYLAST = 0x010F,
            WM_INITDIALOG = 0x0110,
            WM_COMMAND = 0x0111,
            WM_SYSCOMMAND = 0x0112,
            WM_TIMER = 0x0113,
            WM_HSCROLL = 0x0114,
            WM_VSCROLL = 0x0115,
            WM_INITMENU = 0x0116,
            WM_INITMENUPOPUP = 0x0117,
            WM_MENUSELECT = 0x011F,
            WM_MENUCHAR = 0x0120,
            WM_ENTERIDLE = 0x0121,
            WM_MENURBUTTONUP = 0x0122,
            WM_MENUDRAG = 0x0123,
            WM_MENUGETOBJECT = 0x0124,
            WM_UNINITMENUPOPUP = 0x0125,
            WM_MENUCOMMAND = 0x0126,
            WM_CHANGEUISTATE = 0x0127,
            WM_UPDATEUISTATE = 0x0128,
            WM_QUERYUISTATE = 0x0129,
            WM_CTLCOLORMSGBOX = 0x0132,
            WM_CTLCOLOREDIT = 0x0133,
            WM_CTLCOLORLISTBOX = 0x0134,
            WM_CTLCOLORBTN = 0x0135,
            WM_CTLCOLORDLG = 0x0136,
            WM_CTLCOLORSCROLLBAR = 0x0137,
            WM_CTLCOLORSTATIC = 0x0138,
            WM_MOUSEFIRST = 0x0200,
            WM_MOUSEMOVE = 0x0200,
            WM_LBUTTONDOWN = 0x0201,
            WM_LBUTTONUP = 0x0202,
            WM_LBUTTONDBLCLK = 0x0203,
            WM_RBUTTONDOWN = 0x0204,
            WM_RBUTTONUP = 0x0205,
            WM_RBUTTONDBLCLK = 0x0206,
            WM_MBUTTONDOWN = 0x0207,
            WM_MBUTTONUP = 0x0208,
            WM_MBUTTONDBLCLK = 0x0209,
            WM_MOUSEWHEEL = 0x020A,
            WM_XBUTTONDOWN = 0x020B,
            WM_XBUTTONUP = 0x020C,
            WM_XBUTTONDBLCLK = 0x020D,
            WM_MOUSEHWHEEL = 0x020E,
            WM_MOUSELAST = 0x020E,
            WM_PARENTNOTIFY = 0x0210,
            WM_ENTERMENULOOP = 0x0211,
            WM_EXITMENULOOP = 0x0212,
            WM_NEXTMENU = 0x0213,
            WM_SIZING = 0x0214,
            WM_CAPTURECHANGED = 0x0215,
            WM_MOVING = 0x0216,
            WM_POWERBROADCAST = 0x0218,
            WM_DEVICECHANGE = 0x0219,
            WM_MDICREATE = 0x0220,
            WM_MDIDESTROY = 0x0221,
            WM_MDIACTIVATE = 0x0222,
            WM_MDIRESTORE = 0x0223,
            WM_MDINEXT = 0x0224,
            WM_MDIMAXIMIZE = 0x0225,
            WM_MDITILE = 0x0226,
            WM_MDICASCADE = 0x0227,
            WM_MDIICONARRANGE = 0x0228,
            WM_MDIGETACTIVE = 0x0229,
            WM_MDISETMENU = 0x0230,
            WM_ENTERSIZEMOVE = 0x0231,
            WM_EXITSIZEMOVE = 0x0232,
            WM_DROPFILES = 0x0233,
            WM_MDIREFRESHMENU = 0x0234,
            WM_IME_SETCONTEXT = 0x0281,
            WM_IME_NOTIFY = 0x0282,
            WM_IME_CONTROL = 0x0283,
            WM_IME_COMPOSITIONFULL = 0x0284,
            WM_IME_SELECT = 0x0285,
            WM_IME_CHAR = 0x0286,
            WM_IME_REQUEST = 0x0288,
            WM_IME_KEYDOWN = 0x0290,
            WM_IME_KEYUP = 0x0291,
            WM_MOUSEHOVER = 0x02A1,
            WM_MOUSELEAVE = 0x02A3,
            WM_NCMOUSEHOVER = 0x02A0,
            WM_NCMOUSELEAVE = 0x02A2,
            WM_WTSSESSION_CHANGE = 0x02B1,
            WM_TABLET_FIRST = 0x02c0,
            WM_TABLET_LAST = 0x02df,
            WM_DPICHANGED = 0x02E0,
            WM_CUT = 0x0300,
            WM_COPY = 0x0301,
            WM_PASTE = 0x0302,
            WM_CLEAR = 0x0303,
            WM_UNDO = 0x0304,
            WM_RENDERFORMAT = 0x0305,
            WM_RENDERALLFORMATS = 0x0306,
            WM_DESTROYCLIPBOARD = 0x0307,
            WM_DRAWCLIPBOARD = 0x0308,
            WM_PAINTCLIPBOARD = 0x0309,
            WM_VSCROLLCLIPBOARD = 0x030A,
            WM_SIZECLIPBOARD = 0x030B,
            WM_ASKCBFORMATNAME = 0x030C,
            WM_CHANGECBCHAIN = 0x030D,
            WM_HSCROLLCLIPBOARD = 0x030E,
            WM_QUERYNEWPALETTE = 0x030F,
            WM_PALETTEISCHANGING = 0x0310,
            WM_PALETTECHANGED = 0x0311,
            WM_HOTKEY = 0x0312,
            WM_PRINT = 0x0317,
            WM_PRINTCLIENT = 0x0318,
            WM_APPCOMMAND = 0x0319,
            WM_THEMECHANGED = 0x031A,
            WM_CLIPBOARDUPDATE = 0x031D,
            WM_DWMCOMPOSITIONCHANGED = 0x031E,
            WM_DWMNCRENDERINGCHANGED = 0x031F,
            WM_DWMCOLORIZATIONCOLORCHANGED = 0x0320,
            WM_DWMWINDOWMAXIMIZEDCHANGE = 0x0321,
            WM_GETTITLEBARINFOEX = 0x033F,
            WM_HANDHELDFIRST = 0x0358,
            WM_HANDHELDLAST = 0x035F,
            WM_AFXFIRST = 0x0360,
            WM_AFXLAST = 0x037F,
            WM_PENWINFIRST = 0x0380,
            WM_PENWINLAST = 0x038F,
            WM_TOUCH = 0x0240,
            WM_APP = 0x8000,
            WM_USER = 0x0400,

            WM_DISPATCH_WORK_ITEM = WM_USER,
        }

        public enum DwmWindowAttribute : uint
        {
            DWMWA_NCRENDERING_ENABLED = 1,
            DWMWA_NCRENDERING_POLICY,
            DWMWA_TRANSITIONS_FORCEDISABLED,
            DWMWA_ALLOW_NCPAINT,
            DWMWA_CAPTION_BUTTON_BOUNDS,
            DWMWA_NONCLIENT_RTL_LAYOUT,
            DWMWA_FORCE_ICONIC_REPRESENTATION,
            DWMWA_FLIP3D_POLICY,
            DWMWA_EXTENDED_FRAME_BOUNDS,
            DWMWA_HAS_ICONIC_BITMAP,
            DWMWA_DISALLOW_PEEK,
            DWMWA_EXCLUDED_FROM_PEEK,
            DWMWA_CLOAK,
            DWMWA_CLOAKED,
            DWMWA_FREEZE_REPRESENTATION,
            DWMWA_LAST
        };

        public enum MapVirtualKeyMapTypes : uint
        {
            MAPVK_VK_TO_VSC = 0x00,
            MAPVK_VSC_TO_VK = 0x01,
            MAPVK_VK_TO_CHAR = 0x02,
            MAPVK_VSC_TO_VK_EX = 0x03,
        }

        public enum BitmapCompressionMode : uint
        {
            BI_RGB = 0,
            BI_RLE8 = 1,
            BI_RLE4 = 2,
            BI_BITFIELDS = 3,
            BI_JPEG = 4,
            BI_PNG = 5
        }

        public enum DIBColorTable
        {
            DIB_RGB_COLORS = 0,     /* color table in RGBs */
            DIB_PAL_COLORS          /* color table in palette indices */
        }

        public enum WindowLongParam
        {
            GWL_WNDPROC = -4,
            GWL_HINSTANCE = -6,
            GWL_HWNDPARENT = -8,
            GWL_ID = -12,
            GWL_STYLE = -16,
            GWL_EXSTYLE = -20,
            GWL_USERDATA = -21
        }

        public enum MenuCharParam
        {
            MNC_IGNORE = 0,
            MNC_CLOSE = 1,
            MNC_EXECUTE = 2,
            MNC_SELECT = 3
        }

        public enum SysCommands
        {
            SC_SIZE = 0xF000,
            SC_MOVE = 0xF010,
            SC_MINIMIZE = 0xF020,
            SC_MAXIMIZE = 0xF030,
            SC_NEXTWINDOW = 0xF040,
            SC_PREVWINDOW = 0xF050,
            SC_CLOSE = 0xF060,
            SC_VSCROLL = 0xF070,
            SC_HSCROLL = 0xF080,
            SC_MOUSEMENU = 0xF090,
            SC_KEYMENU = 0xF100,
            SC_ARRANGE = 0xF110,
            SC_RESTORE = 0xF120,
            SC_TASKLIST = 0xF130,
            SC_SCREENSAVE = 0xF140,
            SC_HOTKEY = 0xF150,
            SC_DEFAULT = 0xF160,
            SC_MONITORPOWER = 0xF170,
            SC_CONTEXTHELP = 0xF180,
            SC_SEPARATOR = 0xF00F,
            SCF_ISSECURE = 0x00000001,
        }

        [StructLayout(LayoutKind.Sequential)]
        public struct RGBQUAD
        {
            public byte rgbBlue;
            public byte rgbGreen;
            public byte rgbRed;
            public byte rgbReserved;
        }

        [StructLayout(LayoutKind.Sequential)]
        public struct BITMAPINFOHEADER
        {
            public uint biSize;
            public int biWidth;
            public int biHeight;
            public ushort biPlanes;
            public ushort biBitCount;
            public uint biCompression;
            public uint biSizeImage;
            public int biXPelsPerMeter;
            public int biYPelsPerMeter;
            public uint biClrUsed;
            public uint biClrImportant;

            public void Init()
            {
                biSize = (uint)sizeof(BITMAPINFOHEADER);
            }
        }

        [StructLayout(LayoutKind.Sequential)]
        public struct BITMAPINFO
        {
            // C# cannot inlay structs in structs so must expand directly here
            //
            //[StructLayout(LayoutKind.Sequential)]
            //public struct BITMAPINFOHEADER
            //{
            public uint biSize;
            public int biWidth;
            public int biHeight;
            public ushort biPlanes;
            public ushort biBitCount;
            public BitmapCompressionMode biCompression;
            public uint biSizeImage;
            public int biXPelsPerMeter;
            public int biYPelsPerMeter;
            public uint biClrUsed;
            public uint biClrImportant;
            //}

            [MarshalAs(UnmanagedType.ByValArray, SizeConst = 256)]
            public uint[] cols;
        }

        [StructLayout(LayoutKind.Sequential)]
        public struct MINMAXINFO
        {
            public POINT ptReserved;
            public POINT ptMaxSize;
            public POINT ptMaxPosition;
            public POINT ptMinTrackSize;
            public POINT ptMaxTrackSize;
        }

        public const int SizeOf_BITMAPINFOHEADER = 40;

        [DllImport("user32.dll")]
        public static extern bool EnumDisplayMonitors(IntPtr hdc, IntPtr lprcClip,
                                                      MonitorEnumDelegate lpfnEnum, IntPtr dwData);

        public delegate bool MonitorEnumDelegate(IntPtr hMonitor, IntPtr hdcMonitor, ref Rect lprcMonitor, IntPtr dwData);

        [DllImport("user32.dll", SetLastError = true)]
        public static extern IntPtr GetDC(IntPtr hWnd);

        [DllImport("gdi32.dll")]
        public static extern int SetDIBitsToDevice(IntPtr hdc, int XDest, int YDest,
            uint dwWidth, uint dwHeight,
            int XSrc, int YSrc,
            uint uStartScan, uint cScanLines,
           IntPtr lpvBits, [In] ref BITMAPINFO lpbmi, uint fuColorUse);

        [DllImport("user32.dll")]
        public static extern bool ReleaseDC(IntPtr hWnd, IntPtr hDC);

        [DllImport("user32.dll", SetLastError = true)]
        public static extern bool AdjustWindowRectEx(ref RECT lpRect, uint dwStyle, bool bMenu, uint dwExStyle);

        [DllImport("user32.dll")]
        public static extern IntPtr BeginPaint(IntPtr hwnd, out PAINTSTRUCT lpPaint);

        [DllImport("user32.dll")]
        public static extern bool ClientToScreen(IntPtr hWnd, ref POINT lpPoint);

        [DllImport("user32.dll", SetLastError = true)]
        public static extern IntPtr CreateWindowEx(
           int dwExStyle,
           uint lpClassName,
           string lpWindowName,
           uint dwStyle,
           int x,
           int y,
           int nWidth,
           int nHeight,
           IntPtr hWndParent,
           IntPtr hMenu,
           IntPtr hInstance,
           IntPtr lpParam);

        [DllImport("user32.dll", EntryPoint = "DefWindowProcW")]
        public static extern IntPtr DefWindowProc(IntPtr hWnd, uint msg, IntPtr wParam, IntPtr lParam);

        [DllImport("user32.dll", EntryPoint = "DispatchMessageW")]
        public static extern IntPtr DispatchMessage(ref MSG lpmsg);

        [DllImport("user32.dll", SetLastError = true)]
        public static extern bool DestroyWindow(IntPtr hwnd);

        [DllImport("user32.dll")]
        public static extern bool EnableWindow(IntPtr hWnd, bool bEnable);

        [DllImport("user32.dll")]
        public static extern bool EndPaint(IntPtr hWnd, ref PAINTSTRUCT lpPaint);

        [DllImport("user32.dll")]
        public static extern uint GetCaretBlinkTime();

        [DllImport("user32.dll")]
        public static extern bool GetClientRect(IntPtr hwnd, out RECT lpRect);

        [DllImport("user32.dll")]
        public static extern bool GetCursorPos(out POINT lpPoint);

        [DllImport("user32.dll")]
        public static extern uint GetDoubleClickTime();

        [DllImport("user32.dll")]
        public static extern bool GetKeyboardState(byte[] lpKeyState);

        [DllImport("user32.dll", EntryPoint = "MapVirtualKeyW")]
        public static extern uint MapVirtualKey(uint uCode, uint uMapType);

        [DllImport("user32.dll", EntryPoint = "GetMessageW", SetLastError = true)]
        public static extern int GetMessage(out MSG lpMsg, IntPtr hWnd, uint wMsgFilterMin, uint wMsgFilterMax);

        [DllImport("user32.dll")]
        public static extern int GetMessageTime();

        [DllImport("kernel32.dll")]
        public static extern IntPtr GetModuleHandle(string lpModuleName);

        [DllImport("user32.dll")]
        public static extern int GetSystemMetrics(SystemMetric smIndex);

        [DllImport("user32.dll", SetLastError = true)]
        public static extern uint GetWindowLongPtr(IntPtr hWnd, int nIndex);

        [DllImport("user32.dll", SetLastError = true, EntryPoint = "GetWindowLong")]
        public static extern uint GetWindowLong32b(IntPtr hWnd, int nIndex);

        public static uint GetWindowLong(IntPtr hWnd, int nIndex)
        {
            if (IntPtr.Size == 4)
            {
                return GetWindowLong32b(hWnd, nIndex);
            }
            else
            {
                return GetWindowLongPtr(hWnd, nIndex);
            }
        }

        [DllImport("user32.dll", SetLastError = true, EntryPoint = "SetWindowLong")]
        private static extern uint SetWindowLong32b(IntPtr hWnd, int nIndex, uint value);

        [DllImport("user32.dll", SetLastError = true, EntryPoint = "SetWindowLongPtr")]
        private static extern IntPtr SetWindowLong64b(IntPtr hWnd, int nIndex, IntPtr value);

        public static uint SetWindowLong(IntPtr hWnd, int nIndex, uint value)
        {
            if (IntPtr.Size == 4)
            {
                return SetWindowLong32b(hWnd, nIndex, value);
            }
            else
            {
                return (uint)SetWindowLong64b(hWnd, nIndex, new IntPtr((uint)value)).ToInt32();
            }
        }

        public static IntPtr SetWindowLongPtr(IntPtr hWnd, int nIndex, IntPtr handle)
        {
            if (IntPtr.Size == 4)
            {
                return new IntPtr(SetWindowLong32b(hWnd, nIndex, (uint)handle.ToInt32()));
            }
            else
            {
                return SetWindowLong64b(hWnd, nIndex, handle);
            }
        }

        [DllImport("user32.dll")]
        public static extern IntPtr GetSystemMenu(IntPtr hWnd, bool bRevert);

        [DllImport("user32.dll")]
        public static extern bool EnableMenuItem(IntPtr hMenu, uint uIDEnableItem, uint uEnable);

        [DllImport("user32.dll", SetLastError = true)]
        public static extern bool GetWindowPlacement(IntPtr hWnd, ref WINDOWPLACEMENT lpwndpl);

        [DllImport("user32.dll")]
        public static extern bool GetWindowRect(IntPtr hwnd, out RECT lpRect);

        [DllImport("user32.dll")]
        public static extern bool GetUpdateRect(IntPtr hwnd, out RECT lpRect, bool bErase);

        [DllImport("user32.dll")]
        public static extern bool InvalidateRect(IntPtr hWnd, ref RECT lpRect, bool bErase);


        [DllImport("user32.dll")]
        public static extern bool InvalidateRect(IntPtr hWnd, RECT* lpRect, bool bErase);


        [DllImport("user32.dll")]
        public static extern bool ValidateRect(IntPtr hWnd, IntPtr lpRect);

        [DllImport("user32.dll")]
        public static extern bool IsWindow(IntPtr hWnd);

        [DllImport("user32.dll")]
        public static extern bool IsWindowEnabled(IntPtr hWnd);

        [DllImport("user32.dll")]
        public static extern bool IsWindowUnicode(IntPtr hWnd);

        [DllImport("user32.dll")]
        public static extern bool IsWindowVisible(IntPtr hWnd);

        [DllImport("user32.dll")]
        public static extern bool KillTimer(IntPtr hWnd, IntPtr uIDEvent);

        [DllImport("user32.dll")]
        public static extern IntPtr LoadCursor(IntPtr hInstance, IntPtr lpCursorName);

        [DllImport("user32.dll")]
        public static extern IntPtr CreateIconIndirect([In] ref ICONINFO iconInfo);

        [DllImport("user32.dll")]
        public static extern bool DestroyIcon(IntPtr hIcon);

        [DllImport("user32.dll")]
        public static extern bool PeekMessage(out MSG lpMsg, IntPtr hWnd, uint wMsgFilterMin, uint wMsgFilterMax, uint wRemoveMsg);

        [DllImport("user32")]
        public static extern IntPtr GetMessageExtraInfo();

        [DllImport("user32.dll", SetLastError = true, CharSet = CharSet.Unicode, EntryPoint = "RegisterClassExW")]
        public static extern ushort RegisterClassEx(ref WNDCLASSEX lpwcx);

        [DllImport("user32.dll")]
        public static extern void RegisterTouchWindow(IntPtr hWnd, int flags);

        [DllImport("user32.dll")]
        public static extern bool ReleaseCapture();

        [DllImport("user32.dll", SetLastError = true)]
        public static extern uint RegisterWindowMessage(string lpString);

        [DllImport("user32.dll")]
        public static extern bool ScreenToClient(IntPtr hWnd, ref POINT lpPoint);

        [DllImport("user32.dll", SetLastError = true)]
        public static extern IntPtr GetActiveWindow();

        [DllImport("user32.dll", SetLastError = true)]
        public static extern IntPtr SetActiveWindow(IntPtr hWnd);

        [DllImport("user32.dll", SetLastError = true)]
        public static extern bool SetForegroundWindow(IntPtr hWnd);

        [DllImport("user32.dll")]
        public static extern IntPtr SetCapture(IntPtr hWnd);

        [DllImport("user32.dll")]
        public static extern IntPtr SetTimer(IntPtr hWnd, IntPtr nIDEvent, uint uElapse, TimerProc lpTimerFunc);
        [DllImport("user32.dll", SetLastError = true)]
        public static extern bool MoveWindow(IntPtr hWnd, int X, int Y, int nWidth, int nHeight, bool bRepaint);
        [DllImport("user32.dll")]
        public static extern bool SetWindowPos(IntPtr hWnd, IntPtr hWndInsertAfter, int x, int y, int cx, int cy, SetWindowPosFlags uFlags);
        [DllImport("user32.dll")]
        public static extern bool SetFocus(IntPtr hWnd);
        [DllImport("user32.dll")]
        public static extern IntPtr GetFocus();
        [DllImport("user32.dll")]
        public static extern bool SetParent(IntPtr hWnd, IntPtr hWndNewParent);
        [DllImport("user32.dll")]
        public static extern IntPtr GetParent(IntPtr hWnd);

        public enum GetAncestorFlags
        {
            GA_PARENT = 1,
            GA_ROOT = 2,
            GA_ROOTOWNER = 3
        }

        [DllImport("user32.dll")]
        public static extern IntPtr GetAncestor(IntPtr hwnd, GetAncestorFlags gaFlags);
        [DllImport("user32.dll")]
        public static extern bool ShowWindow(IntPtr hWnd, ShowWindowCommand nCmdShow);

        [DllImport("kernel32.dll", SetLastError = true)]
        public static extern IntPtr CreateTimerQueue();

        [DllImport("kernel32.dll", SetLastError = true)]
        public static extern bool DeleteTimerQueueEx(IntPtr TimerQueue, IntPtr CompletionEvent);

        [DllImport("kernel32.dll", SetLastError = true)]
        [return: MarshalAs(UnmanagedType.Bool)]
        public static extern bool CreateTimerQueueTimer(
            out IntPtr phNewTimer,
            IntPtr TimerQueue,
            WaitOrTimerCallback Callback,
            IntPtr Parameter,
            uint DueTime,
            uint Period,
            uint Flags);

        [DllImport("kernel32.dll", SetLastError = true)]
        public static extern bool DeleteTimerQueueTimer(IntPtr TimerQueue, IntPtr Timer, IntPtr CompletionEvent);

        [DllImport("user32.dll")]
        public static extern int ToUnicode(
            uint virtualKeyCode,
            uint scanCode,
            byte[] keyboardState,
            [Out, MarshalAs(UnmanagedType.LPWStr, SizeConst = 64)]
            StringBuilder receivingBuffer,
            int bufferSize,
            uint flags);

        [DllImport("user32.dll", SetLastError = true)]
        public static extern bool TrackMouseEvent(ref TRACKMOUSEEVENT lpEventTrack);

        [DllImport("user32.dll")]
        public static extern bool TranslateMessage(ref MSG lpMsg);

        [DllImport("user32.dll")]
        public static extern bool UnregisterClass(string lpClassName, IntPtr hInstance);

        [DllImport("user32.dll", SetLastError = true, CharSet = CharSet.Unicode, EntryPoint = "SetWindowTextW")]
        public static extern bool SetWindowText(IntPtr hwnd, string lpString);

        public enum ClassLongIndex : int
        {
            GCLP_MENUNAME = -8,
            GCLP_HBRBACKGROUND = -10,
            GCLP_HCURSOR = -12,
            GCLP_HICON = -14,
            GCLP_HMODULE = -16,
            GCL_CBWNDEXTRA = -18,
            GCL_CBCLSEXTRA = -20,
            GCLP_WNDPROC = -24,
            GCL_STYLE = -26,
            GCLP_HICONSM = -34,
            GCW_ATOM = -32
        }

        [DllImport("shell32", CharSet = CharSet.Auto)]
        public static extern int Shell_NotifyIcon(NIM dwMessage, NOTIFYICONDATA lpData);

        [DllImport("user32.dll", EntryPoint = "SetClassLongPtr")]
        private static extern IntPtr SetClassLong64(IntPtr hWnd, ClassLongIndex nIndex, IntPtr dwNewLong);

        [DllImport("user32.dll", EntryPoint = "SetClassLong")]
        private static extern IntPtr SetClassLong32(IntPtr hWnd, ClassLongIndex nIndex, IntPtr dwNewLong);

        public static IntPtr SetClassLong(IntPtr hWnd, ClassLongIndex nIndex, IntPtr dwNewLong)
        {
            if (IntPtr.Size == 4)
            {
                return SetClassLong32(hWnd, nIndex, dwNewLong);
            }

            return SetClassLong64(hWnd, nIndex, dwNewLong);
        }

        public static IntPtr GetClassLongPtr(IntPtr hWnd, int nIndex)
        {
            if (IntPtr.Size > 4)
                return GetClassLongPtr64(hWnd, nIndex);
            else
                return new IntPtr(GetClassLongPtr32(hWnd, nIndex));
        }

        [DllImport("user32.dll", EntryPoint = "GetClassLong")]
        public static extern uint GetClassLongPtr32(IntPtr hWnd, int nIndex);

        [DllImport("user32.dll", EntryPoint = "GetClassLongPtr")]
        public static extern IntPtr GetClassLongPtr64(IntPtr hWnd, int nIndex);

        [DllImport("user32.dll", EntryPoint = "SetCursor")]
        internal static extern IntPtr SetCursor(IntPtr hCursor);

        [DllImport("ole32.dll", PreserveSig = true)]
        internal static extern int CoCreateInstance(ref Guid clsid,
            IntPtr ignore1, int ignore2, ref Guid iid, [MarshalAs(UnmanagedType.IUnknown), Out] out object pUnkOuter);

        [DllImport("ole32.dll", PreserveSig = true)]
        internal static extern int CoCreateInstance(ref Guid clsid,
            IntPtr ignore1, int ignore2, ref Guid iid, [Out] out IntPtr pUnkOuter);

        internal unsafe static T CreateInstance<T>(ref Guid clsid, ref Guid iid) where T : IUnknown
        {
            var hresult = CoCreateInstance(ref clsid, IntPtr.Zero, 1, ref iid, out IntPtr pUnk);
            if (hresult != 0)
            {
                throw new COMException("CreateInstance", hresult);
            }
            using var unk = MicroComRuntime.CreateProxyFor<IUnknown>(pUnk, true);
            return MicroComRuntime.QueryInterface<T>(unk);
        }

        [DllImport("shell32.dll", CharSet = CharSet.Unicode, SetLastError = true)]
        internal static extern int SHCreateItemFromParsingName([MarshalAs(UnmanagedType.LPWStr)] string pszPath, IntPtr pbc, ref Guid riid, out IntPtr ppv);

        [DllImport("user32.dll", SetLastError = true)]
        public static extern bool OpenClipboard(IntPtr hWndOwner);

        [DllImport("user32.dll", SetLastError = true)]
        public static extern bool CloseClipboard();

        [DllImport("user32.dll")]
        public static extern bool EmptyClipboard();

        [DllImport("user32.dll")]
        public static extern IntPtr GetClipboardData(ClipboardFormat uFormat);

        [DllImport("user32.dll")]
        public static extern IntPtr SetClipboardData(ClipboardFormat uFormat, IntPtr hMem);

        [DllImport("ole32.dll", PreserveSig = false)]
        public static extern int OleGetClipboard(out IntPtr dataObject);

        [DllImport("ole32.dll", PreserveSig = true)]
        public static extern int OleSetClipboard(IntPtr dataObject);

        [DllImport("kernel32.dll", ExactSpelling = true)]
        public static extern IntPtr GlobalLock(IntPtr handle);

        [DllImport("kernel32.dll", ExactSpelling = true)]
        public static extern bool GlobalUnlock(IntPtr handle);

        [DllImport("kernel32.dll", ExactSpelling = true)]
        public static extern IntPtr GlobalAlloc(int uFlags, int dwBytes);

        [DllImport("kernel32.dll", ExactSpelling = true)]
        public static extern IntPtr GlobalFree(IntPtr hMem);

        [DllImport("kernel32.dll", SetLastError = true)]
        public static extern IntPtr LoadLibrary(string fileName);

        [DllImport("kernel32.dll", SetLastError = true)]
        public static extern IntPtr LoadLibraryEx(string fileName, IntPtr hFile, int flags);

        [DllImport("kernel32.dll", SetLastError = true, CharSet = CharSet.Ansi)]
        public static extern IntPtr GetProcAddress(IntPtr hModule, string lpProcName);

        [DllImport("comdlg32.dll", CharSet = CharSet.Unicode, EntryPoint = "GetSaveFileNameW")]
        public static extern bool GetSaveFileName(IntPtr lpofn);

        [DllImport("comdlg32.dll", CharSet = CharSet.Unicode, EntryPoint = "GetOpenFileNameW")]
        public static extern bool GetOpenFileName(IntPtr lpofn);

        [DllImport("comdlg32.dll")]
        public static extern int CommDlgExtendedError();

        public static bool ShCoreAvailable => LoadLibrary("shcore.dll") != IntPtr.Zero;

        [DllImport("shcore.dll")]
        public static extern void SetProcessDpiAwareness(PROCESS_DPI_AWARENESS value);

        [DllImport("user32.dll", SetLastError = true)]
        public static extern bool SetProcessDpiAwarenessContext(IntPtr dpiAWarenessContext);

        [DllImport("shcore.dll")]
        public static extern long GetDpiForMonitor(IntPtr hmonitor, MONITOR_DPI_TYPE dpiType, out uint dpiX, out uint dpiY);

        [DllImport("gdi32.dll")]
        public static extern int GetDeviceCaps(IntPtr hdc, DEVICECAP nIndex);

        [DllImport("shcore.dll")]
        public static extern void GetScaleFactorForMonitor(IntPtr hMon, out uint pScale);

        [DllImport("user32.dll", SetLastError = true)]
        public static extern bool SetProcessDPIAware();

        [DllImport("user32.dll")]
        public static extern IntPtr MonitorFromPoint(POINT pt, MONITOR dwFlags);

        [DllImport("user32.dll")]
        public static extern IntPtr MonitorFromRect(RECT rect, MONITOR dwFlags);

        [DllImport("user32.dll")]
        public static extern IntPtr MonitorFromWindow(IntPtr hwnd, MONITOR dwFlags);

        [DllImport("user32", EntryPoint = "GetMonitorInfoW", ExactSpelling = true, CharSet = CharSet.Unicode)]
        [return: MarshalAs(UnmanagedType.Bool)]
        public static extern bool GetMonitorInfo([In] IntPtr hMonitor, ref MONITORINFO lpmi);

        [DllImport("user32")]
        public static extern unsafe bool GetTouchInputInfo(
            IntPtr hTouchInput,
            uint cInputs,
            TOUCHINPUT* pInputs,
            int cbSize
        );

        [DllImport("user32")]
        public static extern bool CloseTouchInputHandle(IntPtr hTouchInput);

        [return: MarshalAs(UnmanagedType.Bool)]
        [DllImport("user32.dll", SetLastError = true, CharSet = CharSet.Unicode, EntryPoint = "PostMessageW")]
        public static extern bool PostMessage(IntPtr hWnd, uint Msg, IntPtr wParam, IntPtr lParam);

        [DllImport("gdi32.dll")]
        public static extern int SetDIBitsToDevice(IntPtr hdc, int XDest, int YDest, uint
                dwWidth, uint dwHeight, int XSrc, int YSrc, uint uStartScan, uint cScanLines,
            IntPtr lpvBits, [In] ref BITMAPINFOHEADER lpbmi, uint fuColorUse);

        [DllImport("kernel32.dll", SetLastError = true)]
        [return: MarshalAs(UnmanagedType.Bool)]
        public static extern bool CloseHandle(IntPtr hObject);
        [DllImport("gdi32.dll", SetLastError = true)]
        public static extern IntPtr CreateDIBSection(IntPtr hDC, ref BITMAPINFOHEADER pBitmapInfo, int un, out IntPtr lplpVoid, IntPtr handle, int dw);
        [DllImport("gdi32.dll")]
        public static extern int DeleteObject(IntPtr hObject);
        [DllImport("gdi32.dll", SetLastError = true)]
        public static extern IntPtr CreateCompatibleDC(IntPtr hdc);
        [DllImport("gdi32.dll")]
        public static extern IntPtr SelectObject(IntPtr hdc, IntPtr hObject);

        [DllImport("gdi32.dll")]
        public static extern int ChoosePixelFormat(IntPtr hdc, ref PixelFormatDescriptor pfd);

        [DllImport("gdi32.dll")]
        public static extern int DescribePixelFormat(IntPtr hdc, ref PixelFormatDescriptor pfd);

        [DllImport("gdi32.dll")]
        public static extern int SetPixelFormat(IntPtr hdc, int iPixelFormat, ref PixelFormatDescriptor pfd);


        [DllImport("gdi32.dll")]
        public static extern int DescribePixelFormat(IntPtr hdc, int iPixelFormat, int bytes, ref PixelFormatDescriptor pfd);

        [DllImport("gdi32.dll")]
        public static extern bool SwapBuffers(IntPtr hdc);

        [DllImport("opengl32.dll")]
        public static extern IntPtr wglCreateContext(IntPtr hdc);

        [DllImport("opengl32.dll")]
        public static extern bool wglDeleteContext(IntPtr context);


        [DllImport("opengl32.dll")]
        public static extern bool wglMakeCurrent(IntPtr hdc, IntPtr context);

        [DllImport("opengl32.dll")]
        public static extern IntPtr wglGetCurrentContext();

        [DllImport("opengl32.dll")]
        public static extern IntPtr wglGetCurrentDC();

        [DllImport("opengl32.dll", CharSet = CharSet.Ansi)]
        public static extern IntPtr wglGetProcAddress(string name);

        [DllImport("kernel32.dll", SetLastError = true)]
        public static extern IntPtr CreateFileMapping(IntPtr hFile,
            IntPtr lpFileMappingAttributes,
            uint flProtect,
            uint dwMaximumSizeHigh,
            uint dwMaximumSizeLow,
            string lpName);

        [DllImport("msvcrt.dll", EntryPoint = "memcpy", SetLastError = false, CallingConvention = CallingConvention.Cdecl)]
        public static extern IntPtr CopyMemory(IntPtr dest, IntPtr src, UIntPtr count);

        [DllImport("ole32.dll", CharSet = CharSet.Auto, ExactSpelling = true)]
        public static extern HRESULT RegisterDragDrop(IntPtr hwnd, IntPtr target);

        [DllImport("ole32.dll", CharSet = CharSet.Auto, ExactSpelling = true)]
        public static extern HRESULT RevokeDragDrop(IntPtr hwnd);

        [DllImport("ole32.dll", EntryPoint = "OleInitialize")]
        public static extern HRESULT OleInitialize(IntPtr val);

        [DllImport("ole32.dll", CharSet = CharSet.Auto, ExactSpelling = true)]
        internal static extern void ReleaseStgMedium(ref STGMEDIUM medium);

        [DllImport("user32.dll", BestFitMapping = false, CharSet = CharSet.Auto, SetLastError = true)]
        public static extern int GetClipboardFormatName(int format, StringBuilder lpString, int cchMax);

        [DllImport("user32.dll", BestFitMapping = false, CharSet = CharSet.Auto, SetLastError = true)]
        public static extern int RegisterClipboardFormat(string format);

        [DllImport("kernel32.dll", CharSet = CharSet.Auto, ExactSpelling = true, SetLastError = true)]
        public static extern IntPtr GlobalSize(IntPtr hGlobal);

        [DllImport("shell32.dll", BestFitMapping = false, CharSet = CharSet.Auto)]
        public static extern int DragQueryFile(IntPtr hDrop, int iFile, StringBuilder lpszFile, int cch);

        [DllImport("ole32.dll", CharSet = CharSet.Auto, ExactSpelling = true, PreserveSig = false)]
        internal static extern void DoDragDrop(IntPtr dataObject, IntPtr dropSource, int allowedEffects, [Out] out int finalEffect);

        [DllImport("dwmapi.dll")]
        public static extern int DwmExtendFrameIntoClientArea(IntPtr hwnd, ref MARGINS margins);

        [DllImport("dwmapi.dll")]
        public static extern int DwmGetWindowAttribute(IntPtr hwnd, int dwAttribute, out RECT pvAttribute, int cbAttribute);

        [DllImport("dwmapi.dll")]
        public static extern int DwmIsCompositionEnabled(out bool enabled);

        [DllImport("dwmapi.dll")]
        public static extern void DwmFlush();

        [DllImport("dwmapi.dll")]
        public static extern bool DwmDefWindowProc(IntPtr hWnd, uint msg, IntPtr wParam, IntPtr lParam, ref IntPtr plResult);

        [DllImport("dwmapi.dll")]
        public static extern void DwmEnableBlurBehindWindow(IntPtr hwnd, ref DWM_BLURBEHIND blurBehind);
        
        [Flags]
        public enum LayeredWindowFlags
        {
            LWA_ALPHA = 0x00000002,
            LWA_COLORKEY = 0x00000001,
        }
        
        [DllImport("user32.dll")]
        public static extern bool SetLayeredWindowAttributes(IntPtr hwnd, uint crKey, byte bAlpha, LayeredWindowFlags dwFlags);

        [Flags]
        public enum DWM_BB
        {
            Enable = 1,
            BlurRegion = 2,
            TransitionMaximized = 4
        }

        [StructLayout(LayoutKind.Sequential)]
        public struct DWM_BLURBEHIND
        {
            public DWM_BB dwFlags;
            public bool fEnable;
            public IntPtr hRgnBlur;
            public bool fTransitionOnMaximized;

            public DWM_BLURBEHIND(bool enabled)
            {
                fEnable = enabled ? true : false;
                hRgnBlur = IntPtr.Zero;
                fTransitionOnMaximized = false;
                dwFlags = DWM_BB.Enable;
            }
        }

        [StructLayout(LayoutKind.Sequential)]
        internal struct RTL_OSVERSIONINFOEX
        {
            internal uint dwOSVersionInfoSize;
            internal uint dwMajorVersion;
            internal uint dwMinorVersion;
            internal uint dwBuildNumber;
            internal uint dwPlatformId;
            [MarshalAs(UnmanagedType.ByValTStr, SizeConst = 128)]
            internal string szCSDVersion;
        }

        [DllImport("ntdll")]
        private static extern int RtlGetVersion(ref RTL_OSVERSIONINFOEX lpVersionInformation);

        internal static Version RtlGetVersion()
        {
            RTL_OSVERSIONINFOEX v = new RTL_OSVERSIONINFOEX();
            v.dwOSVersionInfoSize = (uint)Marshal.SizeOf<RTL_OSVERSIONINFOEX>();
            if (RtlGetVersion(ref v) == 0)
            {
                return new Version((int)v.dwMajorVersion, (int)v.dwMinorVersion, (int)v.dwBuildNumber);
            }
            else
            {
                throw new Exception("RtlGetVersion failed!");
            }
        }

        [DllImport("kernel32", EntryPoint = "WaitForMultipleObjectsEx", SetLastError = true, CharSet = CharSet.Auto)]
        private static extern int IntWaitForMultipleObjectsEx(int nCount, IntPtr[] pHandles, bool bWaitAll, int dwMilliseconds, bool bAlertable);

        public const int WAIT_FAILED = unchecked((int)0xFFFFFFFF);

        internal static int WaitForMultipleObjectsEx(int nCount, IntPtr[] pHandles, bool bWaitAll, int dwMilliseconds, bool bAlertable)
        {
            int result = IntWaitForMultipleObjectsEx(nCount, pHandles, bWaitAll, dwMilliseconds, bAlertable);
            if (result == WAIT_FAILED)
            {
                throw new Win32Exception();
            }

            return result;
        }

        [DllImport("user32.dll")]
        internal static extern int SetWindowCompositionAttribute(IntPtr hwnd, ref WindowCompositionAttributeData data);

        [DllImport("imm32.dll", SetLastError = true)]
        public static extern IntPtr ImmGetContext(IntPtr hWnd);
        [DllImport("imm32.dll", SetLastError = true)]
        public static extern IntPtr ImmAssociateContext(IntPtr hWnd, IntPtr hIMC);
        [DllImport("imm32.dll", SetLastError = true)]
        public static extern IntPtr ImmCreateContext();
        [DllImport("imm32.dll")]
        public static extern bool ImmReleaseContext(IntPtr hWnd, IntPtr hIMC);
        [DllImport("imm32.dll")]
        public static extern bool ImmSetOpenStatus(IntPtr hIMC, bool flag);
        [DllImport("imm32.dll")]
        public static extern bool ImmSetActiveContext(IntPtr hIMC, bool flag);
        [DllImport("imm32.dll")]
        public static extern bool ImmSetStatusWindowPos(IntPtr hIMC, ref POINT lpptPos);
        [DllImport("imm32.dll")]
        public static extern bool ImmIsIME(IntPtr HKL);
        [DllImport("imm32.dll")]
        public static extern bool ImmSetCandidateWindow(IntPtr hIMC, ref CANDIDATEFORM lpCandidate);
        [DllImport("imm32.dll")]
        public static extern bool ImmSetCompositionWindow(IntPtr hIMC, ref COMPOSITIONFORM lpComp);
        [DllImport("imm32.dll")]
        public static extern bool ImmSetCompositionFont(IntPtr hIMC, ref LOGFONT lf);
        [DllImport("imm32.dll")]
        public static extern bool ImmNotifyIME(IntPtr hIMC, int dwAction, int dwIndex, int dwValue);
        [DllImport("user32.dll")]
        public static extern bool CreateCaret(IntPtr hwnd, IntPtr hBitmap, int nWidth, int nHeight);
        [DllImport("user32.dll")]
        public static extern bool SetCaretPos(int X, int Y);
        [DllImport("user32.dll")]
        public static extern bool DestroyCaret();
        [DllImport("user32.dll")]
        public static extern IntPtr GetKeyboardLayout(int idThread);
        [DllImport("kernel32.dll", SetLastError = true, CharSet = CharSet.Unicode)]
        public static extern int LCIDToLocaleName(uint Locale, StringBuilder lpName, int cchName, int dwFlags);

        public static uint MAKELCID(uint lgid, uint srtid)
        {
            return (((uint)(ushort)srtid) << 16) |
                   ((ushort)lgid);
        }

        public static ushort PRIMARYLANGID(uint lgid)
        {
            return (ushort)(lgid & 0x3ff);
        }

        public static uint LGID(IntPtr HKL)
        {
            return (uint)(HKL.ToInt32() & 0xffff);
        }

        public const int SORT_DEFAULT = 0;
        public const int LANG_ZH = 0x0004;
        public const int LANG_JA = 0x0011;
        public const int LANG_KO = 0x0012;

        public const int CFS_FORCE_POSITION = 0x0020;
        public const int CFS_CANDIDATEPOS = 0x0040;
        public const int CFS_EXCLUDE = 0x0080;
        public const int CFS_POINT = 0x0002;
        public const int CFS_RECT = 0x0001;
        public const uint ISC_SHOWUICOMPOSITIONWINDOW = 0x80000000;

        public const int NI_COMPOSITIONSTR = 21;
        public const int CPS_COMPLETE = 1;
        public const int CPS_CONVERT = 2;
        public const int CPS_REVERT = 3;
        public const int CPS_CANCEL = 4;

        [StructLayout(LayoutKind.Sequential)]
        internal struct CANDIDATEFORM
        {
            public int dwIndex;
            public int dwStyle;
            public POINT ptCurrentPos;
            public RECT rcArea;
        }

        [StructLayout(LayoutKind.Sequential)]
        internal struct COMPOSITIONFORM
        {
            public int dwStyle;
            public POINT ptCurrentPos;
            public RECT rcArea;
        }

        [StructLayout(LayoutKind.Sequential, CharSet = CharSet.Unicode)]
        public struct LOGFONT
        {
            public int lfHeight;
            public int lfWidth;
            public int lfEscapement;
            public int lfOrientation;
            public int lfWeight;
            public byte lfItalic;
            public byte lfUnderline;
            public byte lfStrikeOut;
            public byte lfCharSet;
            public byte lfOutPrecision;
            public byte lfClipPrecision;
            public byte lfQuality;
            public byte lfPitchAndFamily;
            [MarshalAs(UnmanagedType.ByValTStr, SizeConst = 32)]
            public string lfFaceName;
        }

        [StructLayout(LayoutKind.Sequential)]
        internal struct WindowCompositionAttributeData
        {
            public WindowCompositionAttribute Attribute;
            public IntPtr Data;
            public int SizeOfData;
        }

        internal enum WindowCompositionAttribute
        {
            // ...
            WCA_ACCENT_POLICY = 19
            // ...
        }

        internal enum AccentState
        {
            ACCENT_DISABLED = 0,
            ACCENT_ENABLE_GRADIENT = 1,
            ACCENT_ENABLE_TRANSPARENTGRADIENT = 2,
            ACCENT_ENABLE_BLURBEHIND = 3,
            ACCENT_ENABLE_ACRYLIC = 4, //1703 and above
            ACCENT_ENABLE_HOSTBACKDROP = 5,        // RS5 1809
            ACCENT_INVALID_STATE = 6
        }

        internal enum AccentFlags
        {
            DrawLeftBorder = 0x20,
            DrawTopBorder = 0x40,
            DrawRightBorder = 0x80,
            DrawBottomBorder = 0x100,
        }

        [StructLayout(LayoutKind.Sequential)]
        internal struct AccentPolicy
        {
            public AccentState AccentState;
            public int AccentFlags;
            public int GradientColor;
            public int AnimationId;
        }

        [StructLayout(LayoutKind.Sequential)]
        internal struct MARGINS
        {
            public int cxLeftWidth;
            public int cxRightWidth;
            public int cyTopHeight;
            public int cyBottomHeight;
        }

        public enum MONITOR
        {
            MONITOR_DEFAULTTONULL = 0x00000000,
            MONITOR_DEFAULTTOPRIMARY = 0x00000001,
            MONITOR_DEFAULTTONEAREST = 0x00000002,
        }

        [StructLayout(LayoutKind.Sequential)]
        internal struct MONITORINFO
        {
            public int cbSize;
            public RECT rcMonitor;
            public RECT rcWork;
            public int dwFlags;

            public static MONITORINFO Create()
            {
                return new MONITORINFO() { cbSize = Marshal.SizeOf<MONITORINFO>() };
            }

            public enum MonitorOptions : uint
            {
                MONITOR_DEFAULTTONULL = 0x00000000,
                MONITOR_DEFAULTTOPRIMARY = 0x00000001,
                MONITOR_DEFAULTTONEAREST = 0x00000002
            }
        }

        public enum DEVICECAP
        {
            HORZRES = 8,
            DESKTOPHORZRES = 118
        }

        public enum PROCESS_DPI_AWARENESS
        {
            PROCESS_DPI_UNAWARE = 0,
            PROCESS_SYSTEM_DPI_AWARE = 1,
            PROCESS_PER_MONITOR_DPI_AWARE = 2
        }

        public enum MONITOR_DPI_TYPE
        {
            MDT_EFFECTIVE_DPI = 0,
            MDT_ANGULAR_DPI = 1,
            MDT_RAW_DPI = 2,
            MDT_DEFAULT = MDT_EFFECTIVE_DPI
        }

        public enum ClipboardFormat
        {
            /// <summary>
            /// Text format. Each line ends with a carriage return/linefeed (CR-LF) combination. A null character signals the end of the data. Use this format for ANSI text.
            /// </summary>
            CF_TEXT = 1,
            /// <summary>
            /// A handle to a bitmap
            /// </summary>
            CF_BITMAP = 2,
            /// <summary>
            /// A memory object containing a BITMAPINFO structure followed by the bitmap bits.
            /// </summary>
            CF_DIB = 3,
            /// <summary>
            /// Unicode text format. Each line ends with a carriage return/linefeed (CR-LF) combination. A null character signals the end of the data.
            /// </summary>
            CF_UNICODETEXT = 13,
            /// <summary>
            /// A handle to type HDROP that identifies a list of files. 
            /// </summary>
            CF_HDROP = 15,
        }

        public struct MSG
        {
            public IntPtr hwnd;
            public uint message;
            public IntPtr wParam;
            public IntPtr lParam;
            public uint time;
            public POINT pt;
        }

        [StructLayout(LayoutKind.Sequential)]
        public struct PAINTSTRUCT
        {
            public IntPtr hdc;
            public bool fErase;
            public RECT rcPaint;
            public bool fRestore;
            public bool fIncUpdate;
            [MarshalAs(UnmanagedType.ByValArray, SizeConst = 32)]
            public byte[] rgbReserved;
        }

        public struct POINT
        {
            public int X;
            public int Y;
        }

        public struct SIZE
        {
            public int X;
            public int Y;
        }

        public struct RECT
        {
            public int left;
            public int top;
            public int right;
            public int bottom;

            public int Width => right - left;
            public int Height => bottom - top;
            public RECT(Rect rect)
            {
                left = (int)rect.X;
                top = (int)rect.Y;
                right = (int)(rect.X + rect.Width);
                bottom = (int)(rect.Y + rect.Height);
            }

            public void Offset(POINT pt)
            {
                left += pt.X;
                right += pt.X;
                top += pt.Y;
                bottom += pt.Y;
            }
        }

        [StructLayout(LayoutKind.Sequential)]
        public struct WINDOWPOS
        {
            public IntPtr hwnd;
            public IntPtr hwndInsertAfter;
            public int x;
            public int y;
            public int cx;
            public int cy;
            public uint flags;
        }

        [StructLayout(LayoutKind.Sequential)]
        public struct NCCALCSIZE_PARAMS
        {
            [MarshalAs(UnmanagedType.ByValArray, SizeConst = 3)]
            public RECT[] rgrc;
            public WINDOWPOS lppos;
        }

        public struct TRACKMOUSEEVENT
        {
            public int cbSize;
            public uint dwFlags;
            public IntPtr hwndTrack;
            public int dwHoverTime;
        }

        [StructLayout(LayoutKind.Sequential)]
        public struct WINDOWPLACEMENT
        {
            /// <summary>
            /// The length of the structure, in bytes. Before calling the GetWindowPlacement or SetWindowPlacement functions, set this member to sizeof(WINDOWPLACEMENT).
            /// <para>
            /// GetWindowPlacement and SetWindowPlacement fail if this member is not set correctly.
            /// </para>
            /// </summary>
            public int Length;

            /// <summary>
            /// Specifies flags that control the position of the minimized window and the method by which the window is restored.
            /// </summary>
            public int Flags;

            /// <summary>
            /// The current show state of the window.
            /// </summary>
            public ShowWindowCommand ShowCmd;

            /// <summary>
            /// The coordinates of the window's upper-left corner when the window is minimized.
            /// </summary>
            public POINT MinPosition;

            /// <summary>
            /// The coordinates of the window's upper-left corner when the window is maximized.
            /// </summary>
            public POINT MaxPosition;

            /// <summary>
            /// The window's coordinates when the window is in the restored position.
            /// </summary>
            public RECT NormalPosition;

            /// <summary>
            /// Gets the default (empty) value.
            /// </summary>
            public static WINDOWPLACEMENT Default
            {
                get
                {
                    WINDOWPLACEMENT result = new WINDOWPLACEMENT();
                    result.Length = Marshal.SizeOf<WINDOWPLACEMENT>();
                    return result;
                }
            }
        }

        [StructLayout(LayoutKind.Sequential, CharSet = CharSet.Unicode)]
        public struct WNDCLASSEX
        {
            public int cbSize;
            public int style;
            public WndProc lpfnWndProc;
            public int cbClsExtra;
            public int cbWndExtra;
            public IntPtr hInstance;
            public IntPtr hIcon;
            public IntPtr hCursor;
            public IntPtr hbrBackground;
            public string lpszMenuName;
            public string lpszClassName;
            public IntPtr hIconSm;
        }

        [StructLayout(LayoutKind.Sequential)]
        public struct TOUCHINPUT
        {
            public int X;
            public int Y;
            public IntPtr Source;
            public uint Id;
            public TouchInputFlags Flags;
            public int Mask;
            public uint Time;
            public IntPtr ExtraInfo;
            public int CxContact;
            public int CyContact;
        }

        [StructLayout(LayoutKind.Sequential)]
        public struct ICONINFO
        {
            public bool IsIcon;
            public int xHotspot;
            public int yHotspot;
            public IntPtr MaskBitmap;
            public IntPtr ColorBitmap;
        };

        [Flags]
        public enum TouchInputFlags
        {
            /// <summary>
            /// Movement has occurred. Cannot be combined with TOUCHEVENTF_DOWN.
            /// </summary>
            TOUCHEVENTF_MOVE = 0x0001,

            /// <summary>
            /// The corresponding touch point was established through a new contact. Cannot be combined with TOUCHEVENTF_MOVE or TOUCHEVENTF_UP.
            /// </summary>
            TOUCHEVENTF_DOWN = 0x0002,

            /// <summary>
            /// A touch point was removed.
            /// </summary>
            TOUCHEVENTF_UP = 0x0004,

            /// <summary>
            /// A touch point is in range. This flag is used to enable touch hover support on compatible hardware. Applications that do not want support for hover can ignore this flag.
            /// </summary>
            TOUCHEVENTF_INRANGE = 0x0008,

            /// <summary>
            /// Indicates that this TOUCHINPUT structure corresponds to a primary contact point. See the following text for more information on primary touch points.
            /// </summary>
            TOUCHEVENTF_PRIMARY = 0x0010,

            /// <summary>
            /// When received using GetTouchInputInfo, this input was not coalesced.
            /// </summary>
            TOUCHEVENTF_NOCOALESCE = 0x0020,

            /// <summary>
            /// The touch event came from the user's palm.
            /// </summary>
            TOUCHEVENTF_PALM = 0x0080
        }

        [Flags]
        public enum OpenFileNameFlags
        {
            OFN_ALLOWMULTISELECT = 0x00000200,
            OFN_EXPLORER = 0x00080000,
            OFN_HIDEREADONLY = 0x00000004,
            OFN_NOREADONLYRETURN = 0x00008000,
            OFN_OVERWRITEPROMPT = 0x00000002
        }

        public enum HRESULT : uint
        {
            S_FALSE = 0x0001,
            S_OK = 0x0000,
            E_INVALIDARG = 0x80070057,
            E_OUTOFMEMORY = 0x8007000E,
            E_NOTIMPL = 0x80004001,
            E_UNEXPECTED = 0x8000FFFF,
            E_CANCELLED = 0x800704C7,
        }

        public enum Icons
        {
            ICON_SMALL = 0,
            ICON_BIG = 1
        }

        public static class ShellIds
        {
            public static readonly Guid OpenFileDialog = Guid.Parse("DC1C5A9C-E88A-4DDE-A5A1-60F82A20AEF7");
            public static readonly Guid SaveFileDialog = Guid.Parse("C0B4E2F3-BA21-4773-8DBA-335EC946EB8B");
            public static readonly Guid IFileDialog = Guid.Parse("42F85136-DB7E-439C-85F1-E4075D135FC8");
            public static readonly Guid IShellItem = Guid.Parse("43826D1E-E718-42EE-BC55-A1E261C37BFE");
            public static readonly Guid TaskBarList = Guid.Parse("56FDF344-FD6D-11D0-958A-006097C9A090");
            public static readonly Guid ITaskBarList2 = Guid.Parse("ea1afb91-9e28-4b86-90e9-9e9f8a5eefaf");
        }

        [StructLayout(LayoutKind.Sequential, CharSet = CharSet.Unicode)]
        public struct COMDLG_FILTERSPEC
        {
            [MarshalAs(UnmanagedType.LPWStr)]
            public string pszName;
            [MarshalAs(UnmanagedType.LPWStr)]
            public string pszSpec;
        }

        public delegate void MarkFullscreenWindow(IntPtr This, IntPtr hwnd, [MarshalAs(UnmanagedType.Bool)] bool fullscreen);
        public delegate HRESULT HrInit(IntPtr This);

        public struct ITaskBarList2VTable
        {
            public IntPtr IUnknown1;
            public IntPtr IUnknown2;
            public IntPtr IUnknown3;
            public IntPtr HrInit;
            public IntPtr AddTab;
            public IntPtr DeleteTab;
            public IntPtr ActivateTab;
            public IntPtr SetActiveAlt;
            public IntPtr MarkFullscreenWindow;
        }
    }

<<<<<<< HEAD
    [Flags]
    internal enum DropEffect : int
    {
        None = 0,
        Copy = 1,
        Move = 2,
        Link = 4,
        Scroll = -2147483648,
    }

    [ComImport]
    [InterfaceType(ComInterfaceType.InterfaceIsIUnknown)]
    [Guid("00000122-0000-0000-C000-000000000046")]
    internal interface IDropTarget
    {
        [PreserveSig]
        UnmanagedMethods.HRESULT DragEnter([MarshalAs(UnmanagedType.Interface)][In] IOleDataObject pDataObj, [MarshalAs(UnmanagedType.U4)][In] int grfKeyState, [MarshalAs(UnmanagedType.U8)][In] long pt, [In][Out] ref DropEffect pdwEffect);
        [PreserveSig]
        UnmanagedMethods.HRESULT DragOver([MarshalAs(UnmanagedType.U4)][In] int grfKeyState, [MarshalAs(UnmanagedType.U8)][In] long pt, [In][Out] ref DropEffect pdwEffect);
        [PreserveSig]
        UnmanagedMethods.HRESULT DragLeave();
        [PreserveSig]
        UnmanagedMethods.HRESULT Drop([MarshalAs(UnmanagedType.Interface)][In] IOleDataObject pDataObj, [MarshalAs(UnmanagedType.U4)][In] int grfKeyState, [MarshalAs(UnmanagedType.U8)][In] long pt, [In][Out] ref DropEffect pdwEffect);
    }

    [ComImport]
    [InterfaceType(ComInterfaceType.InterfaceIsIUnknown)]
    [Guid("00000121-0000-0000-C000-000000000046")]
    internal interface IDropSource
    {
        [PreserveSig]
        int QueryContinueDrag(int fEscapePressed, [MarshalAs(UnmanagedType.U4)][In] int grfKeyState);
        [PreserveSig]
        int GiveFeedback([MarshalAs(UnmanagedType.U4)][In] int dwEffect);
    }


    [ComImport]
    [Guid("0000010E-0000-0000-C000-000000000046")]
    [InterfaceType(ComInterfaceType.InterfaceIsIUnknown)]
    internal interface IOleDataObject
    {
        void GetData([In] ref FORMATETC format, out STGMEDIUM medium);
        void GetDataHere([In] ref FORMATETC format, ref STGMEDIUM medium);
        [PreserveSig]
        int QueryGetData([In] ref FORMATETC format);
        [PreserveSig]
        int GetCanonicalFormatEtc([In] ref FORMATETC formatIn, out FORMATETC formatOut);
        void SetData([In] ref FORMATETC formatIn, [In] ref STGMEDIUM medium, [MarshalAs(UnmanagedType.Bool)] bool release);
        IEnumFORMATETC EnumFormatEtc(DATADIR direction);
        [PreserveSig]
        int DAdvise([In] ref FORMATETC pFormatetc, ADVF advf, IAdviseSink adviseSink, out int connection);
        void DUnadvise(int connection);
        [PreserveSig]
        int EnumDAdvise(out IEnumSTATDATA enumAdvise);
    }


=======
>>>>>>> 90279d80
    [StructLayoutAttribute(LayoutKind.Sequential)]
    internal struct _DROPFILES
    {
        public Int32 pFiles;
        public Int32 X;
        public Int32 Y;
        public bool fNC;
        public bool fWide;
    }

    [StructLayoutAttribute(LayoutKind.Sequential)]
    internal struct STGMEDIUM
    {
        public TYMED tymed;
        public IntPtr unionmember;
        public IntPtr pUnkForRelease;
    }

    [StructLayoutAttribute(LayoutKind.Sequential)]
    internal struct FORMATETC
    {
        public ushort cfFormat;
        public IntPtr ptd;
        public DVASPECT dwAspect;
        public int lindex;
        public TYMED tymed;
    }

    [Flags]
    internal enum PixelFormatDescriptorFlags : uint
    {
        PFD_DOUBLEBUFFER = 0x00000001,
        PFD_STEREO = 0x00000002,
        PFD_DRAW_TO_WINDOW = 0x00000004,
        PFD_DRAW_TO_BITMAP = 0x00000008,
        PFD_SUPPORT_GDI = 0x00000010,
        PFD_SUPPORT_OPENGL = 0x00000020,
        PFD_GENERIC_FORMAT = 0x00000040,
        PFD_NEED_PALETTE = 0x00000080,
        PFD_NEED_SYSTEM_PALETTE = 0x00000100,
        PFD_SWAP_EXCHANGE = 0x00000200,
        PFD_SWAP_COPY = 0x00000400,
        PFD_SWAP_LAYER_BUFFERS = 0x00000800,
        PFD_GENERIC_ACCELERATED = 0x00001000,
        PFD_SUPPORT_DIRECTDRAW = 0x00002000,
        PFD_DEPTH_DONTCARE = 0x20000000,
        PFD_DOUBLEBUFFER_DONTCARE = 0x40000000,
        PFD_STEREO_DONTCARE = 0x80000000,
    }

    [StructLayout(LayoutKind.Sequential)]
    internal struct PixelFormatDescriptor
    {
        public ushort Size;
        public ushort Version;
        public PixelFormatDescriptorFlags Flags;
        public byte PixelType;
        public byte ColorBits;
        public byte RedBits;
        public byte RedShift;
        public byte GreenBits;
        public byte GreenShift;
        public byte BlueBits;
        public byte BlueShift;
        public byte AlphaBits;
        public byte AlphaShift;
        public byte AccumBits;
        public byte AccumRedBits;
        public byte AccumGreenBits;
        public byte AccumBlueBits;
        public byte AccumAlphaBits;
        public byte DepthBits;
        public byte StencilBits;
        public byte AuxBuffers;
        public byte LayerType;
        private byte Reserved;
        public uint LayerMask;
        public uint VisibleMask;
        public uint DamageMask;
    }

    internal enum NIM : uint
    {
        ADD = 0x00000000,
        MODIFY = 0x00000001,
        DELETE = 0x00000002,
        SETFOCUS = 0x00000003,
        SETVERSION = 0x00000004
    }

    [Flags]
    internal enum NIF : uint
    {
        MESSAGE = 0x00000001,
        ICON = 0x00000002,
        TIP = 0x00000004,
        STATE = 0x00000008,
        INFO = 0x00000010,
        GUID = 0x00000020,
        REALTIME = 0x00000040,
        SHOWTIP = 0x00000080
    }

    [Flags]
    internal enum NIIF : uint
    {
        NONE = 0x00000000,
        INFO = 0x00000001,
        WARNING = 0x00000002,
        ERROR = 0x00000003,
        USER = 0x00000004,
        ICON_MASK = 0x0000000F,
        NOSOUND = 0x00000010,
        LARGE_ICON = 0x00000020,
        RESPECT_QUIET_TIME = 0x00000080
    }

    [StructLayout(LayoutKind.Sequential, CharSet = CharSet.Auto)]
    internal class NOTIFYICONDATA
    {
        public int cbSize = Marshal.SizeOf<NOTIFYICONDATA>();
        public IntPtr hWnd;
        public int uID;
        public NIF uFlags;
        public int uCallbackMessage;
        public IntPtr hIcon;
        [MarshalAs(UnmanagedType.ByValTStr, SizeConst = 128)]
        public string szTip;
        public int dwState = 0;
        public int dwStateMask = 0;
        [MarshalAs(UnmanagedType.ByValTStr, SizeConst = 256)]
        public string szInfo;
        public int uTimeoutOrVersion;
        [MarshalAs(UnmanagedType.ByValTStr, SizeConst = 64)]
        public string szInfoTitle;
        public NIIF dwInfoFlags;
    }
}<|MERGE_RESOLUTION|>--- conflicted
+++ resolved
@@ -2067,67 +2067,6 @@
         }
     }
 
-<<<<<<< HEAD
-    [Flags]
-    internal enum DropEffect : int
-    {
-        None = 0,
-        Copy = 1,
-        Move = 2,
-        Link = 4,
-        Scroll = -2147483648,
-    }
-
-    [ComImport]
-    [InterfaceType(ComInterfaceType.InterfaceIsIUnknown)]
-    [Guid("00000122-0000-0000-C000-000000000046")]
-    internal interface IDropTarget
-    {
-        [PreserveSig]
-        UnmanagedMethods.HRESULT DragEnter([MarshalAs(UnmanagedType.Interface)][In] IOleDataObject pDataObj, [MarshalAs(UnmanagedType.U4)][In] int grfKeyState, [MarshalAs(UnmanagedType.U8)][In] long pt, [In][Out] ref DropEffect pdwEffect);
-        [PreserveSig]
-        UnmanagedMethods.HRESULT DragOver([MarshalAs(UnmanagedType.U4)][In] int grfKeyState, [MarshalAs(UnmanagedType.U8)][In] long pt, [In][Out] ref DropEffect pdwEffect);
-        [PreserveSig]
-        UnmanagedMethods.HRESULT DragLeave();
-        [PreserveSig]
-        UnmanagedMethods.HRESULT Drop([MarshalAs(UnmanagedType.Interface)][In] IOleDataObject pDataObj, [MarshalAs(UnmanagedType.U4)][In] int grfKeyState, [MarshalAs(UnmanagedType.U8)][In] long pt, [In][Out] ref DropEffect pdwEffect);
-    }
-
-    [ComImport]
-    [InterfaceType(ComInterfaceType.InterfaceIsIUnknown)]
-    [Guid("00000121-0000-0000-C000-000000000046")]
-    internal interface IDropSource
-    {
-        [PreserveSig]
-        int QueryContinueDrag(int fEscapePressed, [MarshalAs(UnmanagedType.U4)][In] int grfKeyState);
-        [PreserveSig]
-        int GiveFeedback([MarshalAs(UnmanagedType.U4)][In] int dwEffect);
-    }
-
-
-    [ComImport]
-    [Guid("0000010E-0000-0000-C000-000000000046")]
-    [InterfaceType(ComInterfaceType.InterfaceIsIUnknown)]
-    internal interface IOleDataObject
-    {
-        void GetData([In] ref FORMATETC format, out STGMEDIUM medium);
-        void GetDataHere([In] ref FORMATETC format, ref STGMEDIUM medium);
-        [PreserveSig]
-        int QueryGetData([In] ref FORMATETC format);
-        [PreserveSig]
-        int GetCanonicalFormatEtc([In] ref FORMATETC formatIn, out FORMATETC formatOut);
-        void SetData([In] ref FORMATETC formatIn, [In] ref STGMEDIUM medium, [MarshalAs(UnmanagedType.Bool)] bool release);
-        IEnumFORMATETC EnumFormatEtc(DATADIR direction);
-        [PreserveSig]
-        int DAdvise([In] ref FORMATETC pFormatetc, ADVF advf, IAdviseSink adviseSink, out int connection);
-        void DUnadvise(int connection);
-        [PreserveSig]
-        int EnumDAdvise(out IEnumSTATDATA enumAdvise);
-    }
-
-
-=======
->>>>>>> 90279d80
     [StructLayoutAttribute(LayoutKind.Sequential)]
     internal struct _DROPFILES
     {
