--- conflicted
+++ resolved
@@ -6,10 +6,6 @@
 
 namespace Perspex
 {
-<<<<<<< HEAD
-    using System.Collections.Generic;
-=======
->>>>>>> 057d1082
     using Perspex.Collections;
     using Perspex.Media;
 
