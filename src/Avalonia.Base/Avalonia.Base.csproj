--- conflicted
+++ resolved
@@ -14,11 +14,6 @@
   </ItemGroup>
   <Import Project="..\..\build\Base.props" />
   <Import Project="..\..\build\Binding.props" />
-<<<<<<< HEAD
-  <Import Project="..\..\build\JetBrains.Annotations.props" />
-=======
-  <Import Project="..\..\build\Rx.props" />
->>>>>>> 111a03ab
   <Import Project="..\..\build\System.Memory.props" />
   <Import Project="..\..\build\ApiDiff.props" />
   <Import Project="..\..\build\NullableEnable.props" />
