﻿using System;
using System.Linq.Expressions;
using Avalonia.Controls;
using Avalonia.Gtk3.Interop;
using Avalonia.Platform;
using System.Runtime.InteropServices;

namespace Avalonia.Gtk3
{
    class WindowImpl : WindowBaseImpl, IWindowImpl
    {
        public WindowImpl() : base(Native.GtkWindowNew(GtkWindowType.TopLevel))
        {
        }

        public void SetTitle(string title)
        {
            using (var t = new Utf8Buffer(title))
                Native.GtkWindowSetTitle(GtkWidget, t);
        }

        public WindowState WindowState
        {
            get
            {
                var state = Native.GdkWindowGetState(Native.GtkWidgetGetWindow(GtkWidget));
                if (state.HasFlag(GdkWindowState.Iconified))
                    return WindowState.Minimized;
                if (state.HasFlag(GdkWindowState.Maximized))
                    return WindowState.Maximized;
                return WindowState.Normal;
            }
            set
            {
                if (value == WindowState.Minimized)
                    Native.GtkWindowIconify(GtkWidget);
                else if (value == WindowState.Maximized)
                    Native.GtkWindowMaximize(GtkWidget);
                else
                {
                    Native.GtkWindowUnmaximize(GtkWidget);
                    Native.GtkWindowDeiconify(GtkWidget);
                }
            }
        }
        
        public IDisposable ShowDialog()
        {
            Native.GtkWindowSetModal(GtkWidget, true);
            Show();
            return new EmptyDisposable();
        }

        public void SetSystemDecorations(bool enabled) => Native.GtkWindowSetDecorated(GtkWidget, enabled);

        public void SetIcon(IWindowIconImpl icon) => Native.GtkWindowSetIcon(GtkWidget, (Pixbuf) icon);

        public void SetCoverTaskbarWhenMaximized(bool enable)
        {
            //Why do we even have that?
        }

        public void ShowTaskbarIcon(bool value) => Native.GtkWindowSetSkipTaskbarHint(GtkWidget, !value);

<<<<<<< HEAD
        public void SetOwner(IWindowImpl owner)
        {
            throw new NotImplementedException();
        }
=======
        public void CanResize(bool value) => Native.GtkWindowSetResizable(GtkWidget, value);
        
>>>>>>> bc3d6ec8

        class EmptyDisposable : IDisposable
        {
            public void Dispose()
            {

            }
        }
    }
}<|MERGE_RESOLUTION|>--- conflicted
+++ resolved
@@ -62,15 +62,13 @@
 
         public void ShowTaskbarIcon(bool value) => Native.GtkWindowSetSkipTaskbarHint(GtkWidget, !value);
 
-<<<<<<< HEAD
+        public void CanResize(bool value) => Native.GtkWindowSetResizable(GtkWidget, value);
+        
+
         public void SetOwner(IWindowImpl owner)
         {
             throw new NotImplementedException();
         }
-=======
-        public void CanResize(bool value) => Native.GtkWindowSetResizable(GtkWidget, value);
-        
->>>>>>> bc3d6ec8
 
         class EmptyDisposable : IDisposable
         {
