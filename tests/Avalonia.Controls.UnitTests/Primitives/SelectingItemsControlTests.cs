--- conflicted
+++ resolved
@@ -1711,14 +1711,6 @@
             Assert.Equal(new[] { "foo" }, target.SelectedItems);
         }
 
-<<<<<<< HEAD
-        private static IDisposable Start()
-        {
-            var services = TestServices.MockPlatformRenderInterface.With(
-                styler: new Styler(),
-                windowingPlatform: new MockWindowingPlatform());
-            return UnitTestApplication.Start(services);
-=======
         [Fact]
         public void Preserves_Initial_SelectedItems_When_Bound()
         {
@@ -1901,7 +1893,14 @@
 
             Assert.Equal(1, tabStripRaised);
             Assert.Equal(1, carouselRaised);
->>>>>>> c3c3e493
+        }
+
+        private static IDisposable Start()
+        {
+            var services = TestServices.MockPlatformRenderInterface.With(
+                styler: new Styler(),
+                windowingPlatform: new MockWindowingPlatform());
+            return UnitTestApplication.Start(services);
         }
 
         private static void Prepare(SelectingItemsControl target)
