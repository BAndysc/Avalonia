--- conflicted
+++ resolved
@@ -48,10 +48,6 @@
         public IDrawingContextImpl CreateDrawingContext(IVisualBrushRenderer visualBrushRenderer)
         {
             return new DrawingContextImpl(visualBrushRenderer, _target, _dwriteFactory);
-<<<<<<< HEAD
-        }        
-=======
         }
->>>>>>> 3082bda4
     }
 }