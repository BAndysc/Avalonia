--- conflicted
+++ resolved
@@ -218,12 +218,11 @@
             remove => _childIndexChanged -= value;
         }
 
-<<<<<<< HEAD
         event EventHandler<EventArgs>? IChildIndexProvider.TotalCountChanged
         {
             add => _totalCountChanged += value;
             remove => _totalCountChanged -= value;
-=======
+        }
 
         /// <inheritdoc />
         public event EventHandler<RoutedEventArgs> HorizontalSnapPointsChanged
@@ -281,7 +280,6 @@
         {
             get => GetValue(AreVerticalSnapPointsRegularProperty); 
             set => SetValue(AreVerticalSnapPointsRegularProperty, value);
->>>>>>> 827402df
         }
 
         /// <summary>
