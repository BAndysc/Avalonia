--- conflicted
+++ resolved
@@ -1,14 +1,7 @@
-<<<<<<< HEAD
-<ResourceDictionary
-    xmlns="https://github.com/avaloniaui"
-    xmlns:x="http://schemas.microsoft.com/winfx/2006/xaml"
-    x:CompileBindings="True">
-=======
-<Styles xmlns="https://github.com/avaloniaui" 
-        xmlns:x="http://schemas.microsoft.com/winfx/2006/xaml"
-        xmlns:converters="clr-namespace:Avalonia.Controls.Converters;assembly=Avalonia.Controls"
-        x:CompileBindings="True">
->>>>>>> 2c2a3fe2
+<ResourceDictionary xmlns="https://github.com/avaloniaui"
+                    xmlns:x="http://schemas.microsoft.com/winfx/2006/xaml"
+                    xmlns:converters="clr-namespace:Avalonia.Controls.Converters;assembly=Avalonia.Controls"
+                    x:CompileBindings="True">
   <Design.PreviewWith>
     <Border Padding="20">
       <StackPanel Orientation="Horizontal" Spacing="10">
@@ -18,21 +11,21 @@
           <ProgressBar Value="50" Minimum="25" Maximum="75" />
           <ProgressBar IsIndeterminate="True" />
           <ProgressBar ShowProgressText="True" Value="50"/>
+          <ProgressBar ShowProgressText="True" 
+                       ProgressTextFormat="\{1\} percent"
+                       Minimum="50" 
+                       Maximum="100" 
+                       Value="70"/>
         </StackPanel>
         <ProgressBar IsIndeterminate="True" Orientation="Vertical" />
         <ProgressBar ShowProgressText="True" Value="50" Orientation="Vertical"/>
       </StackPanel>
     </Border>
   </Design.PreviewWith>
-<<<<<<< HEAD
+
+  <converters:StringFormatConverter x:Key="StringFormatConverter"/>
 
   <ControlTheme x:Key="{x:Type ProgressBar}" TargetType="ProgressBar">
-=======
-  <Style Selector="ProgressBar">
-    <Style.Resources>
-      <converters:StringFormatConverter x:Key="StringFormatConverter"/>
-    </Style.Resources>
->>>>>>> 2c2a3fe2
     <Setter Property="Foreground" Value="{DynamicResource SystemControlHighlightAccentBrush}" />
     <Setter Property="Background" Value="{DynamicResource SystemControlBackgroundBaseLowBrush}" />
     <Setter Property="BorderThickness" Value="{DynamicResource ProgressBarBorderThemeThickness}" />
@@ -41,8 +34,7 @@
     <Setter Property="MinHeight" Value="{DynamicResource ProgressBarThemeMinHeight}" />
     <Setter Property="VerticalAlignment" Value="Center" />
     <Setter Property="Template">
-<<<<<<< HEAD
-      <ControlTemplate>
+      <ControlTemplate TargetType="ProgressBar">
         <Border
             x:Name="ProgressBarRoot"
             Background="{TemplateBinding Background}"
@@ -62,31 +54,6 @@
                   Margin="{TemplateBinding Padding}"
                   Background="{TemplateBinding Foreground}"
                   CornerRadius="{TemplateBinding CornerRadius}" />
-=======
-      <ControlTemplate TargetType="ProgressBar">
-        <Border x:Name="ProgressBarRoot" ClipToBounds="True" Background="{TemplateBinding Background}" BorderBrush="{TemplateBinding BorderBrush}" BorderThickness="{TemplateBinding BorderThickness}" CornerRadius="{TemplateBinding CornerRadius}">          
-            <Panel>
-              <Panel x:Name="DeterminateRoot">
-                <Border CornerRadius="{TemplateBinding CornerRadius}" x:Name="PART_Indicator" Margin="{TemplateBinding Padding}" Background="{TemplateBinding Foreground}" />
-              </Panel>
-              <Panel x:Name="IndeterminateRoot">
-                <Border x:Name="IndeterminateProgressBarIndicator" CornerRadius="{TemplateBinding CornerRadius}" Margin="{TemplateBinding Padding}" Background="{TemplateBinding Foreground}" />
-                <Border x:Name="IndeterminateProgressBarIndicator2" CornerRadius="{TemplateBinding CornerRadius}" Margin="{TemplateBinding Padding}" Background="{TemplateBinding Foreground}" />
-              </Panel>
-              <LayoutTransformControl x:Name="PART_LayoutTransformControl" HorizontalAlignment="Center" VerticalAlignment="Center" IsVisible="{TemplateBinding ShowProgressText}">
-                <TextBlock Foreground="{DynamicResource SystemControlForegroundBaseHighBrush}">
-                  <TextBlock.Text>
-                    <MultiBinding Converter="{StaticResource StringFormatConverter}">
-                      <TemplateBinding Property="ProgressTextFormat"/>
-                      <Binding Path="Value" RelativeSource="{RelativeSource TemplatedParent}"/>
-                      <TemplateBinding Property="Percentage"/>
-                      <TemplateBinding Property="Minimum"/>
-                      <TemplateBinding Property="Maximum"/>
-                    </MultiBinding>
-                  </TextBlock.Text>
-                </TextBlock>
-              </LayoutTransformControl>
->>>>>>> 2c2a3fe2
             </Panel>
             <Panel x:Name="IndeterminateRoot" Opacity="0">
               <Panel.Transitions>
@@ -110,9 +77,17 @@
                 HorizontalAlignment="Center"
                 VerticalAlignment="Center"
                 IsVisible="{TemplateBinding ShowProgressText}">
-              <TextBlock
-                Foreground="{DynamicResource SystemControlForegroundBaseHighBrush}"
-                Text="{ReflectionBinding Value, RelativeSource={RelativeSource TemplatedParent}, StringFormat={}{0:0}%}" />
+              <TextBlock Foreground="{DynamicResource SystemControlForegroundBaseHighBrush}">
+                  <TextBlock.Text>
+                    <MultiBinding Converter="{StaticResource StringFormatConverter}">
+                      <TemplateBinding Property="ProgressTextFormat"/>
+                      <Binding Path="Value" RelativeSource="{RelativeSource TemplatedParent}"/>
+                      <TemplateBinding Property="Percentage"/>
+                      <TemplateBinding Property="Minimum"/>
+                      <TemplateBinding Property="Maximum"/>
+                    </MultiBinding>
+                  </TextBlock.Text>
+                </TextBlock>
             </LayoutTransformControl>
           </Panel>
         </Border>
