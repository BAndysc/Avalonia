--- conflicted
+++ resolved
@@ -163,11 +163,7 @@
         {
             var globalStyles = new Mock<IGlobalStyles>();
             var renderInterface = new Mock<IPlatformRenderInterface>();
-<<<<<<< HEAD
-            renderInterface.Setup(x => 
-=======
             renderInterface.Setup(x =>
->>>>>>> efce48b6
                 x.CreateFormattedText(
                     It.IsAny<string>(),
                     It.IsAny<Typeface>(),
