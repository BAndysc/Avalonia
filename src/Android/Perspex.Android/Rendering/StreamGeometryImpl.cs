using System;
using System.Collections.Generic;
using System.Linq;
using System.Text;

using Android.App;
using Android.Content;
using Android.OS;
using Android.Runtime;
using Android.Views;
using Android.Widget;
using Perspex.Media;
using Perspex.Platform;
using APath = Android.Graphics.Path;
using ARect = Android.Graphics.RectF;

namespace Perspex.Android.Rendering
{
    public class StreamGeometryImpl : IStreamGeometryImpl
    {
        public StreamGeometryImpl()
        {
            _impl = new StreamGeometryContextImpl(null);
        }

        public StreamGeometryImpl(StreamGeometryContextImpl impl)
        {
            _impl = impl;
        }

        private readonly StreamGeometryContextImpl _impl;

        public APath Path => _impl.Path;

        public Rect Bounds => _impl.Bounds;
        private Matrix _transform = Matrix.Identity;
        public Matrix Transform
        {
            get { return _transform; }
            set
            {
                if (value == Transform) return;
                if (!value.IsIdentity)
                {
                    _transform = value;
                }
            }
        }
        public Rect GetRenderBounds(double strokeThickness)
        {
            return Bounds.Inflate(strokeThickness);
        }

        public IStreamGeometryImpl Clone()
        {
            return new StreamGeometryImpl(_impl);
        }

        public IStreamGeometryContextImpl Open()
        {
            return _impl;
        }
    }

    public class StreamGeometryContextImpl : IStreamGeometryContextImpl
    {
        public StreamGeometryContextImpl(APath path = null)
        {
            this.Path = path != null ? new APath(path) : new APath();
            this.Path.AddRect(new ARect(), APath.Direction.Cw);
        }

        public APath Path { get; }

        public Rect Bounds
        {
            get
            {
<<<<<<< HEAD
				ARect _bounds = new ARect();
=======
                ARect _bounds = new ARect();
>>>>>>> e91c8374
                Path.ComputeBounds(_bounds, true);
                return _bounds.ToPerspex();
            }
        }

        public void Dispose()
        {

        }

        public void ArcTo(Point point, Size size, double rotationAngle, bool isLargeArc, SweepDirection sweepDirection)
        {
            this.Path.ArcTo(new Rect(point, size).ToAndroidGraphicsF(), 0, (float) rotationAngle);
        }

        public void BeginFigure(Point startPoint, bool isFilled)
        {
            this.Path.MoveTo((float)startPoint.X, (float)startPoint.Y);
        }

        public void BezierTo(Point point1, Point point2, Point point3)
        {
            this.Path.CubicTo((float)point1.X, (float)point1.Y,
                (float)point2.X, (float)point2.Y,
                (float)point3.X, (float)point3.Y);
        }

        public void LineTo(Point point)
        {
            this.Path.LineTo((float)point.X, (float)point.Y);
        }

        public void EndFigure(bool isClosed)
        {
            if (this.Path != null)
                if (isClosed)
                    this.Path.Close();
        }
    }
}<|MERGE_RESOLUTION|>--- conflicted
+++ resolved
@@ -76,11 +76,8 @@
         {
             get
             {
-<<<<<<< HEAD
 				ARect _bounds = new ARect();
-=======
-                ARect _bounds = new ARect();
->>>>>>> e91c8374
+
                 Path.ComputeBounds(_bounds, true);
                 return _bounds.ToPerspex();
             }
