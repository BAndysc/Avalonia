--- conflicted
+++ resolved
@@ -1468,7 +1468,6 @@
         }
 
         [Fact]
-<<<<<<< HEAD
         public void RetainSelectionOnReset_Retains_Selection_On_Reset()
         {
             var data = new ResettingList<string> { "foo", "bar", "baz" };
@@ -1641,7 +1640,9 @@
             data.Reset(new[] { "qux", "foo", "bar", "baz" });
             Assert.Equal(3, raised);
             Assert.Equal(new[] { new IndexPath(2) }, target.SelectedIndices);
-=======
+        }
+        
+        [Fact]
         public void Can_Batch_Update()
         {
             var target = new SelectionModel();
@@ -1666,7 +1667,6 @@
             }
 
             Assert.Equal(1, raised);
->>>>>>> 44cf7f24
         }
 
         private int GetSubscriberCount(AvaloniaList<object> list)
