using System;
using System.Collections.Generic;
using Avalonia.Collections;
using Avalonia.Controls.Presenters;
using Avalonia.Controls.Templates;
using Avalonia.Data;
using Avalonia.Input;
using Avalonia.Platform;
using Avalonia.Styling;
using Avalonia.UnitTests;
using Moq;
using Xunit;
using System;
using Avalonia.Input.Raw;
using Factory = System.Func<int, System.Action<object>, Avalonia.Controls.Window, Avalonia.AvaloniaObject>;

namespace Avalonia.Controls.UnitTests.Utils
{
    public class HotKeyManagerTests
    {
        [Fact]
        public void HotKeyManager_Should_Register_And_Unregister_Key_Binding()
        {
            using (AvaloniaLocator.EnterScope())
            {
                var styler = new Mock<Styler>();

                AvaloniaLocator.CurrentMutable
                    .Bind<IWindowingPlatform>().ToConstant(new WindowingPlatformMock())
                    .Bind<IStyler>().ToConstant(styler.Object);

                var gesture1 = new KeyGesture(Key.A, KeyModifiers.Control);
                var gesture2 = new KeyGesture(Key.B, KeyModifiers.Control);

                var tl = new Window();
                var button = new Button();
                tl.Content = button;
                tl.Template = CreateWindowTemplate();
                tl.ApplyTemplate();
                tl.Presenter.ApplyTemplate();

                HotKeyManager.SetHotKey(button, gesture1);

                Assert.Equal(gesture1, tl.KeyBindings[0].Gesture);

                HotKeyManager.SetHotKey(button, gesture2);
                Assert.Equal(gesture2, tl.KeyBindings[0].Gesture);

                tl.Content = null;
                tl.Presenter.ApplyTemplate();

                Assert.Empty(tl.KeyBindings);

                tl.Content = button;
                tl.Presenter.ApplyTemplate();

                Assert.Equal(gesture2, tl.KeyBindings[0].Gesture);

                HotKeyManager.SetHotKey(button, null);
                Assert.Empty(tl.KeyBindings);
            }
        }

        [Fact]
        public void HotKeyManager_Should_Release_Reference_When_Control_Detached()
        {
            using (AvaloniaLocator.EnterScope())
            {
                var styler = new Mock<Styler>();

                AvaloniaLocator.CurrentMutable
                    .Bind<IWindowingPlatform>().ToConstant(new WindowingPlatformMock())
                    .Bind<IStyler>().ToConstant(styler.Object);

                var gesture1 = new KeyGesture(Key.A, KeyModifiers.Control);

                WeakReference reference = null;

                var tl = new Window();

                new Action(() =>
                {
                    var button = new Button();
                    reference = new WeakReference(button, true);
                    tl.Content = button;
                    tl.Template = CreateWindowTemplate();
                    tl.ApplyTemplate();
                    tl.Presenter.ApplyTemplate();
                    HotKeyManager.SetHotKey(button, gesture1);

                    // Detach the button from the logical tree, so there is no reference to it
                    tl.Content = null;
                    tl.ApplyTemplate();
                })();


                // The button should be collected since it's detached from the listbox
                GC.Collect();
                GC.WaitForPendingFinalizers();
                GC.Collect();
                GC.WaitForPendingFinalizers();

                Assert.Null(reference?.Target);
            }
        }

<<<<<<< HEAD
        [Fact]
        public void HotKeyManager_Should_Release_Reference_When_Control_In_Item_Template_Detached()
        {
            using (UnitTestApplication.Start(TestServices.StyledWindow))
            {
                var styler = new Mock<Styler>();

=======
        [Theory]
        [MemberData(nameof(ElementsFactory))]
        public void HotKeyManager_Should_Use_CommandParameter(string factoryName, Factory factory)
        {
            using (AvaloniaLocator.EnterScope())
            {
                var styler = new Mock<Styler>();
                var target = new KeyboardDevice();
                var commandResult = 0;
                var expectedParameter = 1;
>>>>>>> a5dee49d
                AvaloniaLocator.CurrentMutable
                    .Bind<IWindowingPlatform>().ToConstant(new WindowingPlatformMock())
                    .Bind<IStyler>().ToConstant(styler.Object);

<<<<<<< HEAD
                var gesture1 = new KeyGesture(Key.A, KeyModifiers.Control);

                var weakReferences = new List<WeakReference>();
                var tl = new Window { SizeToContent = SizeToContent.WidthAndHeight, IsVisible = true };
                var lm = tl.LayoutManager;

                var keyGestures = new AvaloniaList<KeyGesture> { gesture1 };
                var listBox = new ListBox
                {
                    Width = 100,
                    Height = 100,
                    VirtualizationMode = ItemVirtualizationMode.None,
                    // Create a button with binding to the KeyGesture in the template and add it to references list
                    ItemTemplate = new FuncDataTemplate(typeof(KeyGesture), (o, scope) =>
                    {
                        var keyGesture = o as KeyGesture;
                        var button = new Button
                        {
                            DataContext = keyGesture, [!Button.HotKeyProperty] = new Binding("")
                        };
                        weakReferences.Add(new WeakReference(button, true));
                        return button;
                    })
                };
                // Add the listbox and render it
                tl.Content = listBox;
                lm.ExecuteInitialLayoutPass();
                listBox.Items = keyGestures;
                lm.ExecuteLayoutPass();

                // Let the button detach when clearing the source items
                keyGestures.Clear();
                lm.ExecuteLayoutPass();
                
                // Add it again to double check,and render
                keyGestures.Add(gesture1);
                lm.ExecuteLayoutPass();
                
                keyGestures.Clear();
                lm.ExecuteLayoutPass();
                
                // The button should be collected since it's detached from the listbox
                GC.Collect();
                GC.WaitForPendingFinalizers();
                GC.Collect();
                GC.WaitForPendingFinalizers();
                
                Assert.True(weakReferences.Count > 0);
                foreach (var weakReference in weakReferences)
                {
                    Assert.Null(weakReference.Target);
                }
            }
        }

=======
                var gesture = new KeyGesture(Key.A, KeyModifiers.Control);

                var action = new Action<object>(parameter =>
                {
                    if (parameter is int value)
                    {
                        commandResult = value;
                    }
                });

                var root = new Window();
                var element = factory(expectedParameter, action, root);

                root.Template = CreateWindowTemplate();
                root.ApplyTemplate();
                root.Presenter.ApplyTemplate();

                HotKeyManager.SetHotKey(element, gesture);

                target.ProcessRawEvent(new RawKeyEventArgs(target,
                    0,
                    root,
                    RawKeyEventType.KeyDown,
                    Key.A,
                    RawInputModifiers.Control));

                Assert.True(expectedParameter == commandResult, $"{factoryName} HotKey did not carry the CommandParameter.");
            }
        }


        [Theory]
        [MemberData(nameof(ElementsFactory))]
        public void HotKeyManager_Should_Do_Not_Executed_When_IsEnabled_False(string factoryName, Factory factory)
        {
            using (AvaloniaLocator.EnterScope())
            {
                var styler = new Mock<Styler>();
                var target = new KeyboardDevice();
                var isExecuted = false;
                AvaloniaLocator.CurrentMutable
                    .Bind<IWindowingPlatform>().ToConstant(new WindowingPlatformMock())
                    .Bind<IStyler>().ToConstant(styler.Object);

                var gesture = new KeyGesture(Key.A, KeyModifiers.Control);

                var action = new Action<object>(parameter =>
                {
                    isExecuted = true;
                });

                var root = new Window();
                var element = factory(0, action, root) as InputElement;

                element.IsEnabled = false;

                root.Template = CreateWindowTemplate();
                root.ApplyTemplate();
                root.Presenter.ApplyTemplate();

                HotKeyManager.SetHotKey(element, gesture);

                target.ProcessRawEvent(new RawKeyEventArgs(target,
                    0,
                    root,
                    RawKeyEventType.KeyDown,
                    Key.A,
                    RawInputModifiers.Control));

                Assert.True(isExecuted == false, $"{factoryName} Execution raised when IsEnabled is false.");
            }
        }

        public static TheoryData<string, Factory> ElementsFactory =>
            new TheoryData<string, Factory>()
            {
                {nameof(Button), MakeButton},
                {nameof(MenuItem),MakeMenu},
            };

        private static AvaloniaObject MakeMenu(int expectedParameter, Action<object> action, Window root)
        {
            var menuitem = new MenuItem()
            {
                Command = new Command(action),
                CommandParameter = expectedParameter,
            };
            var rootMenu = new Menu();

            rootMenu.Items = new[] { menuitem };

            root.Content = rootMenu;
            return menuitem;
        }

        private static AvaloniaObject MakeButton(int expectedParameter, Action<object> action, Window root)
        {
            var button = new Button()
            {
                Command = new Command(action),
                CommandParameter = expectedParameter,
            };

            root.Content = button;
            return button;
        }
>>>>>>> a5dee49d

        private FuncControlTemplate CreateWindowTemplate()
        {
            return new FuncControlTemplate<Window>((parent, scope) =>
            {
                return new ContentPresenter
                {
                    Name = "PART_ContentPresenter",
                    [~ContentPresenter.ContentProperty] = parent[~ContentControl.ContentProperty],
                }.RegisterInNameScope(scope);
            });
        }

        class Command : System.Windows.Input.ICommand
        {
            private readonly Action<object> _execeute;

#pragma warning disable 67 // Event not used
            public event EventHandler CanExecuteChanged;
#pragma warning restore 67 // Event not used

            public Command(Action<object> execeute)
            {
                _execeute = execeute;
            }
            public bool CanExecute(object parameter) => true;

            public void Execute(object parameter) => _execeute?.Invoke(parameter);
        }
    }
}<|MERGE_RESOLUTION|>--- conflicted
+++ resolved
@@ -104,7 +104,6 @@
             }
         }
 
-<<<<<<< HEAD
         [Fact]
         public void HotKeyManager_Should_Release_Reference_When_Control_In_Item_Template_Detached()
         {
@@ -112,23 +111,10 @@
             {
                 var styler = new Mock<Styler>();
 
-=======
-        [Theory]
-        [MemberData(nameof(ElementsFactory))]
-        public void HotKeyManager_Should_Use_CommandParameter(string factoryName, Factory factory)
-        {
-            using (AvaloniaLocator.EnterScope())
-            {
-                var styler = new Mock<Styler>();
-                var target = new KeyboardDevice();
-                var commandResult = 0;
-                var expectedParameter = 1;
->>>>>>> a5dee49d
-                AvaloniaLocator.CurrentMutable
-                    .Bind<IWindowingPlatform>().ToConstant(new WindowingPlatformMock())
-                    .Bind<IStyler>().ToConstant(styler.Object);
-
-<<<<<<< HEAD
+                AvaloniaLocator.CurrentMutable
+                    .Bind<IWindowingPlatform>().ToConstant(new WindowingPlatformMock())
+                    .Bind<IStyler>().ToConstant(styler.Object);
+
                 var gesture1 = new KeyGesture(Key.A, KeyModifiers.Control);
 
                 var weakReferences = new List<WeakReference>();
@@ -184,7 +170,20 @@
             }
         }
 
-=======
+        [Theory]
+        [MemberData(nameof(ElementsFactory))]
+        public void HotKeyManager_Should_Use_CommandParameter(string factoryName, Factory factory)
+        {
+            using (AvaloniaLocator.EnterScope())
+            {
+                var styler = new Mock<Styler>();
+                var target = new KeyboardDevice();
+                var commandResult = 0;
+                var expectedParameter = 1;
+                AvaloniaLocator.CurrentMutable
+                    .Bind<IWindowingPlatform>().ToConstant(new WindowingPlatformMock())
+                    .Bind<IStyler>().ToConstant(styler.Object);
+
                 var gesture = new KeyGesture(Key.A, KeyModifiers.Control);
 
                 var action = new Action<object>(parameter =>
@@ -291,7 +290,6 @@
             root.Content = button;
             return button;
         }
->>>>>>> a5dee49d
 
         private FuncControlTemplate CreateWindowTemplate()
         {
