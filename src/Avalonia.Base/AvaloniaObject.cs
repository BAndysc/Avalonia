// Copyright (c) The Avalonia Project. All rights reserved.
// Licensed under the MIT license. See licence.md file in the project root for full license information.

using System;
using System.Collections.Generic;
using System.ComponentModel;
using System.Linq;
using System.Reactive.Linq;
using Avalonia.Data;
using Avalonia.Diagnostics;
using Avalonia.Logging;
using Avalonia.Threading;
using Avalonia.Utilities;

namespace Avalonia
{
    /// <summary>
    /// An object with <see cref="AvaloniaProperty"/> support.
    /// </summary>
    /// <remarks>
    /// This class is analogous to DependencyObject in WPF.
    /// </remarks>
    public class AvaloniaObject : IAvaloniaObject, IAvaloniaObjectDebug, INotifyPropertyChanged
    {
        private IAvaloniaObject _inheritanceParent;
        private List<DirectBindingSubscription> _directBindings;
        private PropertyChangedEventHandler _inpcChanged;
        private EventHandler<AvaloniaPropertyChangedEventArgs> _propertyChanged;
<<<<<<< HEAD
        private EventHandler<AvaloniaPropertyChangedEventArgs> _inheritablePropertyChanged;
=======
>>>>>>> fe74dfe5
        private ValueStore _values;
        private ValueStore Values => _values ?? (_values = new ValueStore(this));

        /// <summary>
        /// Initializes a new instance of the <see cref="AvaloniaObject"/> class.
        /// </summary>
        public AvaloniaObject()
        {
            VerifyAccess();
            AvaloniaPropertyRegistry.Instance.NotifyInitialized(this);
        }

        /// <summary>
        /// Raised when a <see cref="AvaloniaProperty"/> value changes on this object.
        /// </summary>
        public event EventHandler<AvaloniaPropertyChangedEventArgs> PropertyChanged
        {
            add { _propertyChanged += value; }
            remove { _propertyChanged -= value; }
        }

        /// <summary>
        /// Raised when a <see cref="AvaloniaProperty"/> value changes on this object.
        /// </summary>
        event PropertyChangedEventHandler INotifyPropertyChanged.PropertyChanged
        {
            add { _inpcChanged += value; }
            remove { _inpcChanged -= value; }
        }

        /// <summary>
        /// Raised when an inheritable <see cref="AvaloniaProperty"/> value changes on this object.
        /// </summary>
        event EventHandler<AvaloniaPropertyChangedEventArgs> IAvaloniaObject.InheritablePropertyChanged
        {
            add { _inheritablePropertyChanged += value; }
            remove { _inheritablePropertyChanged -= value; }
        }

        /// <summary>
        /// Gets or sets the parent object that inherited <see cref="AvaloniaProperty"/> values
        /// are inherited from.
        /// </summary>
        /// <value>
        /// The inheritance parent.
        /// </value>
        protected IAvaloniaObject InheritanceParent
        {
            get
            {
                return _inheritanceParent;
            }

            set
            {
                if (_inheritanceParent != value)
                {
                    if (_inheritanceParent != null)
                    {
                        _inheritanceParent.InheritablePropertyChanged -= ParentPropertyChanged;
                    }

                    var properties = AvaloniaPropertyRegistry.Instance.GetRegistered(this)
                        .Concat(AvaloniaPropertyRegistry.Instance.GetRegisteredAttached(this.GetType()));
                    var inherited = (from property in properties
                                     where property.Inherits
                                     select new
                                     {
                                         Property = property,
                                         Value = GetValue(property),
                                     }).ToList();

                    _inheritanceParent = value;

                    foreach (var i in inherited)
                    {
                        object newValue = GetValue(i.Property);

                        if (!Equals(i.Value, newValue))
                        {
                            RaisePropertyChanged(i.Property, i.Value, newValue, BindingPriority.LocalValue);
                        }
                    }

                    if (_inheritanceParent != null)
                    {
                        _inheritanceParent.InheritablePropertyChanged += ParentPropertyChanged;
                    }
                }
            }
        }

        /// <summary>
        /// Gets or sets the value of a <see cref="AvaloniaProperty"/>.
        /// </summary>
        /// <param name="property">The property.</param>
        public object this[AvaloniaProperty property]
        {
            get { return GetValue(property); }
            set { SetValue(property, value); }
        }

        /// <summary>
        /// Gets or sets a binding for a <see cref="AvaloniaProperty"/>.
        /// </summary>
        /// <param name="binding">The binding information.</param>
        public IBinding this[IndexerDescriptor binding]
        {
            get
            {
                return new IndexerBinding(this, binding.Property, binding.Mode);
            }

            set
            {
                var sourceBinding = value as IBinding;
                this.Bind(binding.Property, sourceBinding);
            }
        }

        public bool CheckAccess() => Dispatcher.UIThread.CheckAccess();

        public void VerifyAccess() => Dispatcher.UIThread.VerifyAccess();

        /// <summary>
        /// Clears a <see cref="AvaloniaProperty"/>'s local value.
        /// </summary>
        /// <param name="property">The property.</param>
        public void ClearValue(AvaloniaProperty property)
        {
            Contract.Requires<ArgumentNullException>(property != null);
            VerifyAccess();

            SetValue(property, AvaloniaProperty.UnsetValue);
        }

        /// <summary>
        /// Gets a <see cref="AvaloniaProperty"/> value.
        /// </summary>
        /// <param name="property">The property.</param>
        /// <returns>The value.</returns>
        public object GetValue(AvaloniaProperty property)
        {
            Contract.Requires<ArgumentNullException>(property != null);
            VerifyAccess();

            if (property.IsDirect)
            {
                return ((IDirectPropertyAccessor)GetRegistered(property)).GetValue(this);
            }
            else if (_values != null)
            {
                var result = Values.GetValue(property);

                if (result == AvaloniaProperty.UnsetValue)
                {
                    result = GetDefaultValue(property);
                }

                return result;
            }
            else
            {
                return GetDefaultValue(property);
            }
        }

        /// <summary>
        /// Gets a <see cref="AvaloniaProperty"/> value.
        /// </summary>
        /// <typeparam name="T">The type of the property.</typeparam>
        /// <param name="property">The property.</param>
        /// <returns>The value.</returns>
        public T GetValue<T>(AvaloniaProperty<T> property)
        {
            Contract.Requires<ArgumentNullException>(property != null);

            return (T)GetValue((AvaloniaProperty)property);
        }

        /// <summary>
        /// Checks whether a <see cref="AvaloniaProperty"/> is animating.
        /// </summary>
        /// <param name="property">The property.</param>
        /// <returns>True if the property is animating, otherwise false.</returns>
        public bool IsAnimating(AvaloniaProperty property)
        {
            Contract.Requires<ArgumentNullException>(property != null);
            VerifyAccess();

            return _values?.IsAnimating(property) ?? false;
        }

        /// <summary>
        /// Checks whether a <see cref="AvaloniaProperty"/> is set on this object.
        /// </summary>
        /// <param name="property">The property.</param>
        /// <returns>True if the property is set, otherwise false.</returns>
        /// <remarks>
        /// Checks whether a value is assigned to the property, or that there is a binding to the
        /// property that is producing a value other than <see cref="AvaloniaProperty.UnsetValue"/>.
        /// </remarks>
        public bool IsSet(AvaloniaProperty property)
        {
            Contract.Requires<ArgumentNullException>(property != null);
            VerifyAccess();

            return _values?.IsSet(property) ?? false;
        }

        /// <summary>
        /// Sets a <see cref="AvaloniaProperty"/> value.
        /// </summary>
        /// <param name="property">The property.</param>
        /// <param name="value">The value.</param>
        /// <param name="priority">The priority of the value.</param>
        public void SetValue(
            AvaloniaProperty property,
            object value,
            BindingPriority priority = BindingPriority.LocalValue)
        {
            Contract.Requires<ArgumentNullException>(property != null);
            VerifyAccess();

            if (property.IsDirect)
            {
                SetDirectValue(property, value);
            }
            else
            {
                SetStyledValue(property, value, priority);
            }
        }

        /// <summary>
        /// Sets a <see cref="AvaloniaProperty"/> value.
        /// </summary>
        /// <typeparam name="T">The type of the property.</typeparam>
        /// <param name="property">The property.</param>
        /// <param name="value">The value.</param>
        /// <param name="priority">The priority of the value.</param>
        public void SetValue<T>(
            AvaloniaProperty<T> property,
            T value,
            BindingPriority priority = BindingPriority.LocalValue)
        {
            Contract.Requires<ArgumentNullException>(property != null);

            SetValue((AvaloniaProperty)property, value, priority);
        }

        /// <summary>
        /// Binds a <see cref="AvaloniaProperty"/> to an observable.
        /// </summary>
        /// <param name="property">The property.</param>
        /// <param name="source">The observable.</param>
        /// <param name="priority">The priority of the binding.</param>
        /// <returns>
        /// A disposable which can be used to terminate the binding.
        /// </returns>
        public IDisposable Bind(
            AvaloniaProperty property,
            IObservable<object> source,
            BindingPriority priority = BindingPriority.LocalValue)
        {
            Contract.Requires<ArgumentNullException>(property != null);
            Contract.Requires<ArgumentNullException>(source != null);

            VerifyAccess();

            var description = GetDescription(source);

            if (property.IsDirect)
            {
                if (property.IsReadOnly)
                {
                    throw new ArgumentException($"The property {property.Name} is readonly.");
                }

                Logger.Verbose(
                    LogArea.Property, 
                    this,
                    "Bound {Property} to {Binding} with priority LocalValue", 
                    property, 
                    description);

                if (_directBindings == null)
                {
                    _directBindings = new List<DirectBindingSubscription>();
                }

                return new DirectBindingSubscription(this, property, source);
            }
            else
            {
                Logger.Verbose(
                    LogArea.Property,
                    this,
                    "Bound {Property} to {Binding} with priority {Priority}",
                    property,
                    description,
                    priority);

                return Values.AddBinding(property, source, priority);
            }
        }

        /// <summary>
        /// Binds a <see cref="AvaloniaProperty"/> to an observable.
        /// </summary>
        /// <typeparam name="T">The type of the property.</typeparam>
        /// <param name="property">The property.</param>
        /// <param name="source">The observable.</param>
        /// <param name="priority">The priority of the binding.</param>
        /// <returns>
        /// A disposable which can be used to terminate the binding.
        /// </returns>
        public IDisposable Bind<T>(
            AvaloniaProperty<T> property,
            IObservable<T> source,
            BindingPriority priority = BindingPriority.LocalValue)
        {
            Contract.Requires<ArgumentNullException>(property != null);

            return Bind(property, source.Select(x => (object)x), priority);
        }

        /// <summary>
        /// Forces the specified property to be revalidated.
        /// </summary>
        /// <param name="property">The property.</param>
        public void Revalidate(AvaloniaProperty property)
        {
            VerifyAccess();
            _values?.Revalidate(property);
        }
        
        internal void PriorityValueChanged(AvaloniaProperty property, int priority, object oldValue, object newValue)
        {
            oldValue = (oldValue == AvaloniaProperty.UnsetValue) ?
                GetDefaultValue(property) :
                oldValue;
            newValue = (newValue == AvaloniaProperty.UnsetValue) ?
                GetDefaultValue(property) :
                newValue;

            if (!Equals(oldValue, newValue))
            {
                RaisePropertyChanged(property, oldValue, newValue, (BindingPriority)priority);

                Logger.Verbose(
                    LogArea.Property,
                    this,
                    "{Property} changed from {$Old} to {$Value} with priority {Priority}",
                    property,
                    oldValue,
                    newValue,
                    (BindingPriority)priority);
            }
        }
        
        internal void BindingNotificationReceived(AvaloniaProperty property, BindingNotification notification)
        {
            LogIfError(property, notification);
            UpdateDataValidation(property, notification);
        }

        /// <inheritdoc/>
        Delegate[] IAvaloniaObjectDebug.GetPropertyChangedSubscribers()
        {
            return _propertyChanged?.GetInvocationList();
        }

        /// <summary>
        /// Gets all priority values set on the object.
        /// </summary>
        /// <returns>A collection of property/value tuples.</returns>
        internal IDictionary<AvaloniaProperty, object> GetSetValues() => Values?.GetSetValues();

        /// <summary>
        /// Forces revalidation of properties when a property value changes.
        /// </summary>
        /// <param name="property">The property to that affects validation.</param>
        /// <param name="affected">The affected properties.</param>
        protected static void AffectsValidation(AvaloniaProperty property, params AvaloniaProperty[] affected)
        {
            property.Changed.Subscribe(e =>
            {
                foreach (var p in affected)
                {
                    e.Sender.Revalidate(p);
                }
            });
        }

        /// <summary>
        /// Logs a binding error for a property.
        /// </summary>
        /// <param name="property">The property that the error occurred on.</param>
        /// <param name="e">The binding error.</param>
        protected internal virtual void LogBindingError(AvaloniaProperty property, Exception e)
        {
            Logger.Log(
                LogEventLevel.Warning,
                LogArea.Binding,
                this,
                "Error in binding to {Target}.{Property}: {Message}",
                this,
                property,
                e.Message);
        }

        /// <summary>
        /// Called to update the validation state for properties for which data validation is
        /// enabled.
        /// </summary>
        /// <param name="property">The property.</param>
        /// <param name="status">The new validation status.</param>
        protected virtual void UpdateDataValidation(
            AvaloniaProperty property,
            BindingNotification status)
        {
        }

        /// <summary>
        /// Called when a avalonia property changes on the object.
        /// </summary>
        /// <param name="e">The event arguments.</param>
        protected virtual void OnPropertyChanged(AvaloniaPropertyChangedEventArgs e)
        {
        }

        /// <summary>
        /// Raises the <see cref="PropertyChanged"/> event.
        /// </summary>
        /// <param name="property">The property that has changed.</param>
        /// <param name="oldValue">The old property value.</param>
        /// <param name="newValue">The new property value.</param>
        /// <param name="priority">The priority of the binding that produced the value.</param>
        protected void RaisePropertyChanged(
            AvaloniaProperty property,
            object oldValue,
            object newValue,
            BindingPriority priority = BindingPriority.LocalValue)
        {
            Contract.Requires<ArgumentNullException>(property != null);
            VerifyAccess();

            AvaloniaPropertyChangedEventArgs e = new AvaloniaPropertyChangedEventArgs(
                this,
                property,
                oldValue,
                newValue,
                priority);

            property.Notifying?.Invoke(this, true);

            try
            {
                OnPropertyChanged(e);
                property.NotifyChanged(e);

                _propertyChanged?.Invoke(this, e);

                if (_inpcChanged != null)
                {
                    PropertyChangedEventArgs e2 = new PropertyChangedEventArgs(property.Name);
                    _inpcChanged(this, e2);
                }

                if (property.Inherits)
                {
                    _inheritablePropertyChanged?.Invoke(this, e);
                }
            }
            finally
            {
                property.Notifying?.Invoke(this, false);
            }
        }

        /// <summary>
        /// A callback type for encapsulating complex logic for setting direct properties.
        /// </summary>
        /// <typeparam name="T">The type of the property.</typeparam>
        /// <param name="value">The value to which to set the property.</param>
        /// <param name="field">The backing field for the property.</param>
        /// <param name="notifyWrapper">A wrapper for the property-changed notification.</param>
        protected delegate void SetAndRaiseCallback<T>(T value, ref T field, Action<Action> notifyWrapper);

        /// <summary>
        /// Sets the backing field for a direct avalonia property, raising the 
        /// <see cref="PropertyChanged"/> event if the value has changed.
        /// </summary>
        /// <typeparam name="T">The type of the property.</typeparam>
        /// <param name="property">The property.</param>
        /// <param name="field">The backing field.</param>
        /// <param name="setterCallback">A callback called to actually set the value to the backing field.</param>
        /// <param name="value">The value.</param>
        /// <returns>
        /// True if the value changed, otherwise false.
        /// </returns>
        protected bool SetAndRaise<T>(
            AvaloniaProperty<T> property,
            ref T field,
            SetAndRaiseCallback<T> setterCallback,
            T value)
        {
            Contract.Requires<ArgumentNullException>(setterCallback != null);
            return Values.Setter.SetAndNotify(
                property,
                ref field,
                (object update, ref T backing, Action<Action> notify) =>
                {
                    setterCallback((T)update, ref backing, notify);
                    return true;
                },
                value);
        }

        /// <summary>
        /// Sets the backing field for a direct avalonia property, raising the 
        /// <see cref="PropertyChanged"/> event if the value has changed.
        /// </summary>
        /// <typeparam name="T">The type of the property.</typeparam>
        /// <param name="property">The property.</param>
        /// <param name="field">The backing field.</param>
        /// <param name="value">The value.</param>
        /// <returns>
        /// True if the value changed, otherwise false.
        /// </returns>
        protected bool SetAndRaise<T>(AvaloniaProperty<T> property, ref T field, T value)
        {
            VerifyAccess();
            return SetAndRaise(
                property,
                ref field,
                (T val, ref T backing, Action<Action> notifyWrapper)
                    => SetAndRaiseCore(property, ref backing, val, notifyWrapper),
                value);
        }

        /// <summary>
        /// Default assignment logic for SetAndRaise.
        /// </summary>
        /// <typeparam name="T">The type of the property.</typeparam>
        /// <param name="property">The property.</param>
        /// <param name="field">The backing field.</param>
        /// <param name="value">The value.</param>
        /// <param name="notifyWrapper">A wrapper for the property-changed notification.</param>
        /// <returns>
        /// True if the value changed, otherwise false.
        /// </returns>
        private bool SetAndRaiseCore<T>(AvaloniaProperty property, ref T field, T value, Action<Action> notifyWrapper)
        {
            var old = field;
            field = value;

            notifyWrapper(() => RaisePropertyChanged(property, old, value, BindingPriority.LocalValue));
            return true;
        }

        /// <summary>
        /// Tries to cast a value to a type, taking into account that the value may be a
        /// <see cref="BindingNotification"/>.
        /// </summary>
        /// <param name="value">The value.</param>
        /// <param name="type">The type.</param>
        /// <returns>The cast value, or a <see cref="BindingNotification"/>.</returns>
        private static object CastOrDefault(object value, Type type)
        {
            var notification = value as BindingNotification;

            if (notification == null)
            {
                return TypeUtilities.ConvertImplicitOrDefault(value, type);
            }
            else
            {
                if (notification.HasValue)
                {
                    notification.SetValue(TypeUtilities.ConvertImplicitOrDefault(notification.Value, type));
                }

                return notification;
            }
        }

        /// <summary>
        /// Gets the default value for a property.
        /// </summary>
        /// <param name="property">The property.</param>
        /// <returns>The default value.</returns>
        private object GetDefaultValue(AvaloniaProperty property)
        {
            if (property.Inherits && InheritanceParent is AvaloniaObject aobj)
                return aobj.GetValue(property);
            return ((IStyledPropertyAccessor) property).GetDefaultValue(GetType());
        }

        /// <summary>
        /// Sets the value of a direct property.
        /// </summary>
        /// <param name="property">The property.</param>
        /// <param name="value">The value.</param>
        private void SetDirectValue(AvaloniaProperty property, object value)
        {
            void Set()
            {
                var notification = value as BindingNotification;

                if (notification != null)
                {
                    LogIfError(property, notification);
                    value = notification.Value;
                }

                if (notification == null || notification.ErrorType == BindingErrorType.Error || notification.HasValue)
                {
                    var metadata = (IDirectPropertyMetadata)property.GetMetadata(GetType());
                    var accessor = (IDirectPropertyAccessor)GetRegistered(property);
                    var finalValue = value == AvaloniaProperty.UnsetValue ?
                        metadata.UnsetValue : value;

                    LogPropertySet(property, value, BindingPriority.LocalValue);

                    accessor.SetValue(this, finalValue);
                }

                if (notification != null)
                {
                    UpdateDataValidation(property, notification);
                }
            }

            if (Dispatcher.UIThread.CheckAccess())
            {
                Set();
            }
            else
            {
                Dispatcher.UIThread.Post(Set);
            }
        }

        /// <summary>
        /// Sets the value of a styled property.
        /// </summary>
        /// <param name="property">The property.</param>
        /// <param name="value">The value.</param>
        /// <param name="priority">The priority of the value.</param>
        private void SetStyledValue(AvaloniaProperty property, object value, BindingPriority priority)
        {
            var notification = value as BindingNotification;

            // We currently accept BindingNotifications for non-direct properties but we just
            // strip them to their underlying value.
            if (notification != null)
            {
                if (!notification.HasValue)
                {
                    return;
                }
                else
                {
                    value = notification.Value;
                }
            }

            var originalValue = value;

            if (!TypeUtilities.TryConvertImplicit(property.PropertyType, value, out value))
            {
                throw new ArgumentException(string.Format(
                    "Invalid value for Property '{0}': '{1}' ({2})",
                    property.Name,
                    originalValue,
                    originalValue?.GetType().FullName ?? "(null)"));
            }

            LogPropertySet(property, value, priority);
            Values.AddValue(property, value, (int)priority);
        }

        /// <summary>
        /// Given a direct property, returns a registered avalonia property that is equivalent or
        /// throws if not found.
        /// </summary>
        /// <param name="property">The property.</param>
        /// <returns>The registered property.</returns>
        private AvaloniaProperty GetRegistered(AvaloniaProperty property)
        {
            var direct = property as IDirectPropertyAccessor;

            if (direct == null)
            {
                throw new AvaloniaInternalException(
                    "AvaloniaObject.GetRegistered should only be called for direct properties");
            }

            if (property.OwnerType.IsAssignableFrom(GetType()))
            {
                return property;
            }

            var result =  AvaloniaPropertyRegistry.Instance.GetRegistered(this)
                .FirstOrDefault(x => x == property);

            if (result == null)
            {
                throw new ArgumentException($"Property '{property.Name} not registered on '{this.GetType()}");
            }

            return result;
        }

        /// <summary>
        /// Called when a property is changed on the current <see cref="InheritanceParent"/>.
        /// </summary>
        /// <param name="sender">The event sender.</param>
        /// <param name="e">The event args.</param>
        /// <remarks>
        /// Checks for changes in an inherited property value.
        /// </remarks>
        private void ParentPropertyChanged(object sender, AvaloniaPropertyChangedEventArgs e)
        {
            Contract.Requires<ArgumentNullException>(e != null);

            if (e.Property.Inherits && !IsSet(e.Property))
            {
                RaisePropertyChanged(e.Property, e.OldValue, e.NewValue, BindingPriority.LocalValue);
            }
        }

        /// <summary>
        /// Gets a description of an observable that van be used in logs.
        /// </summary>
        /// <param name="o">The observable.</param>
        /// <returns>The description.</returns>
        private string GetDescription(IObservable<object> o)
        {
            var description = o as IDescription;
            return description?.Description ?? o.ToString();
        }

        /// <summary>
        /// Logs a mesage if the notification represents a binding error.
        /// </summary>
        /// <param name="property">The property being bound.</param>
        /// <param name="notification">The binding notification.</param>
        private void LogIfError(AvaloniaProperty property, BindingNotification notification)
        {
            if (notification.ErrorType == BindingErrorType.Error)
            {
                if (notification.Error is AggregateException aggregate)
                {
                    foreach (var inner in aggregate.InnerExceptions)
                    {
                        LogBindingError(property, inner);
                    }
                }
                else
                {
                    LogBindingError(property, notification.Error);
                }
            }
        }

        /// <summary>
        /// Logs a property set message.
        /// </summary>
        /// <param name="property">The property.</param>
        /// <param name="value">The new value.</param>
        /// <param name="priority">The priority.</param>
        private void LogPropertySet(AvaloniaProperty property, object value, BindingPriority priority)
        {
            Logger.Verbose(
                LogArea.Property,
                this,
                "Set {Property} to {$Value} with priority {Priority}",
                property,
                value,
                priority);
        }

        private class DirectBindingSubscription : IObserver<object>, IDisposable
        {
            readonly AvaloniaObject _owner;
            readonly AvaloniaProperty _property;
            IDisposable _subscription;

            public DirectBindingSubscription(
                AvaloniaObject owner,
                AvaloniaProperty property,
                IObservable<object> source)
            {
                _owner = owner;
                _property = property;
                _owner._directBindings.Add(this);
                _subscription = source.Subscribe(this);
            }

            public void Dispose()
            {
                _subscription.Dispose();
                _owner._directBindings.Remove(this);
            }

            public void OnCompleted() => Dispose();
            public void OnError(Exception error) => Dispose();

            public void OnNext(object value)
            {
                var castValue = CastOrDefault(value, _property.PropertyType);
                _owner.SetDirectValue(_property, castValue);
            }
        }
    }
}<|MERGE_RESOLUTION|>--- conflicted
+++ resolved
@@ -26,10 +26,7 @@
         private List<DirectBindingSubscription> _directBindings;
         private PropertyChangedEventHandler _inpcChanged;
         private EventHandler<AvaloniaPropertyChangedEventArgs> _propertyChanged;
-<<<<<<< HEAD
         private EventHandler<AvaloniaPropertyChangedEventArgs> _inheritablePropertyChanged;
-=======
->>>>>>> fe74dfe5
         private ValueStore _values;
         private ValueStore Values => _values ?? (_values = new ValueStore(this));
 
