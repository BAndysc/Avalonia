// Copyright (c) The Avalonia Project. All rights reserved.
// Licensed under the MIT license. See licence.md file in the project root for full license information.

using Avalonia.Data.Core;
using Avalonia.Markup.Parsers.Nodes;
using System;
using System.Collections.Generic;
using System.Linq;

namespace Avalonia.Markup.Parsers
{
    internal class ExpressionParser
    {
        private readonly bool _enableValidation;
        private readonly Func<string, string, Type> _typeResolver;

        public ExpressionParser(bool enableValidation, Func<string, string, Type> typeResolver)
        {
            _typeResolver = typeResolver;
            _enableValidation = enableValidation;
        }

        public ExpressionNode Parse(ref Reader r)
        {
            var nodes = new List<ExpressionNode>();
            var state = State.Start;

            while (!r.End && state != State.End)
            {
                switch (state)
                {
                    case State.Start:
                        state = ParseStart(ref r, nodes);
                        break;

                    case State.AfterMember:
                        state = ParseAfterMember(ref r, nodes);
                        break;

                    case State.BeforeMember:
                        state = ParseBeforeMember(ref r, nodes);
                        break;

                    case State.AttachedProperty:
                        state = ParseAttachedProperty(ref r, nodes);
                        break;

                    case State.Indexer:
                        state = ParseIndexer(ref r, nodes);
                        break;
                }
            }

            if (state == State.BeforeMember)
            {
                throw new ExpressionParseException(r.Position, "Unexpected end of expression.");
            }

            for (int n = 0; n < nodes.Count - 1; ++n)
            {
                nodes[n].Next = nodes[n + 1];
            }

            return nodes.FirstOrDefault();
        }

        private State ParseStart(ref Reader r, IList<ExpressionNode> nodes)
        {
            if (ParseNot(ref r))
            {
                nodes.Add(new LogicalNotNode());
                return State.Start;
            }
            else if (ParseOpenBrace(ref r))
            {
                return State.AttachedProperty;
            }
            else if (PeekOpenBracket(ref r))
            {
                return State.Indexer;
            }
            else
            {
                var identifier = r.ParseIdentifier();

                if (!identifier.IsEmpty)
                {
                    nodes.Add(new PropertyAccessorNode(identifier.ToString(), _enableValidation));
                    return State.AfterMember;
                }
            }

            return State.End;
        }

        private static State ParseAfterMember(ref Reader r, IList<ExpressionNode> nodes)
        {
            if (ParseMemberAccessor(ref r))
            {
                return State.BeforeMember;
            }
            else if (ParseStreamOperator(ref r))
            {
                nodes.Add(new StreamNode());
                return State.AfterMember;
            }
            else if (PeekOpenBracket(ref r))
            {
                return State.Indexer;
            }

            return State.End;
        }

        private State ParseBeforeMember(ref Reader r, IList<ExpressionNode> nodes)
        {
            if (ParseOpenBrace(ref r))
            {
                return State.AttachedProperty;
            }
            else
            {
                var identifier = r.ParseIdentifier();

                if (!identifier.IsEmpty)
                {
                    nodes.Add(new PropertyAccessorNode(identifier.ToString(), _enableValidation));
                    return State.AfterMember;
                }

                return State.End;
            }
        }

        private State ParseAttachedProperty(ref Reader r, List<ExpressionNode> nodes)
        {
            ReadOnlySpan<char> ns = ReadOnlySpan<char>.Empty;
            ReadOnlySpan<char> owner;
            var ownerOrNamespace = r.ParseIdentifier();

            if (r.TakeIf(':'))
            {
                ns = ownerOrNamespace;
                owner = r.ParseIdentifier();
            }
            else
            {
                owner = ownerOrNamespace;
            }

            if (r.End || !r.TakeIf('.'))
            {
                throw new ExpressionParseException(r.Position, "Invalid attached property name.");
            }

            var name = r.ParseIdentifier();

            if (r.End || !r.TakeIf(')'))
            {
                throw new ExpressionParseException(r.Position, "Expected ')'.");
            }

<<<<<<< HEAD
            var property = AvaloniaPropertyRegistry.Instance.FindRegistered(_typeResolver(ns.ToString(), owner.ToString()), name.ToString());
=======
            if (_typeResolver == null)
            {
                throw new InvalidOperationException("Cannot parse a binding path with an attached property without a type resolver. Maybe you can use a LINQ Expression binding path instead?");
            }

            var property = AvaloniaPropertyRegistry.Instance.FindRegistered(_typeResolver(ns, owner), name);
>>>>>>> 2be443a5

            nodes.Add(new AvaloniaPropertyAccessorNode(property, _enableValidation));
            return State.AfterMember;
        }

        private State ParseIndexer(ref Reader r, List<ExpressionNode> nodes)
        {
            var args = r.ParseArguments('[', ']');

            if (args.Count == 0)
            {
                throw new ExpressionParseException(r.Position, "Indexer may not be empty.");
            }

            nodes.Add(new StringIndexerNode(args));
            return State.AfterMember;
        }
        
        private static bool ParseNot(ref Reader r)
        {
            return !r.End && r.TakeIf('!');
        }

        private static bool ParseMemberAccessor(ref Reader r)
        {
            return !r.End && r.TakeIf('.');
        }

        private static bool ParseOpenBrace(ref Reader r)
        {
            return !r.End && r.TakeIf('(');
        }

        private static bool PeekOpenBracket(ref Reader r)
        {
            return !r.End && r.Peek == '[';
        }

        private static bool ParseStreamOperator(ref Reader r)
        {
            return !r.End && r.TakeIf('^');
        }

        private enum State
        {
            Start,
            AfterMember,
            BeforeMember,
            AttachedProperty,
            Indexer,
            End,
        }
    }
}<|MERGE_RESOLUTION|>--- conflicted
+++ resolved
@@ -160,16 +160,12 @@
                 throw new ExpressionParseException(r.Position, "Expected ')'.");
             }
 
-<<<<<<< HEAD
+            if (_typeResolver == null)
+            {
+                throw new InvalidOperationException("Cannot parse a binding path with an attached property without a type resolver. Maybe you can use a LINQ Expression binding path instead?");
+            }
+
             var property = AvaloniaPropertyRegistry.Instance.FindRegistered(_typeResolver(ns.ToString(), owner.ToString()), name.ToString());
-=======
-            if (_typeResolver == null)
-            {
-                throw new InvalidOperationException("Cannot parse a binding path with an attached property without a type resolver. Maybe you can use a LINQ Expression binding path instead?");
-            }
-
-            var property = AvaloniaPropertyRegistry.Instance.FindRegistered(_typeResolver(ns, owner), name);
->>>>>>> 2be443a5
 
             nodes.Add(new AvaloniaPropertyAccessorNode(property, _enableValidation));
             return State.AfterMember;
