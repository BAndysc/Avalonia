﻿using System;
using System.Collections.Generic;
using System.Linq;
using System.Reactive.Disposables;
using System.Reactive.Linq;
using System.Text;
using System.Threading.Tasks;
using Avalonia.Controls.Primitives;
using Avalonia.Input;
using Avalonia.Layout;
using Avalonia.Platform;
using JetBrains.Annotations;

namespace Avalonia.Controls
{
    /// <summary>
    /// Base class for top-level windows.
    /// </summary>
    /// <remarks>
    /// This class acts as a base for top level windows such as <see cref="Window"/> and
    /// <see cref="PopupRoot"/>. It handles scheduling layout, styling and rendering as well as
    /// tracking the window <see cref="TopLevel.ClientSize"/> and <see cref="IsActive"/> state.
    /// </remarks>
    public class WindowBase : TopLevel
    {
        /// <summary>
        /// Defines the <see cref="IsActive"/> property.
        /// </summary>
        public static readonly DirectProperty<WindowBase, bool> IsActiveProperty =
            AvaloniaProperty.RegisterDirect<WindowBase, bool>(nameof(IsActive), o => o.IsActive);

        /// <summary>
        /// Defines the <see cref="Owner"/> property.
        /// </summary>
        public static readonly DirectProperty<WindowBase, WindowBase> OwnerProperty =
            AvaloniaProperty.RegisterDirect<WindowBase, WindowBase>(
                nameof(Owner),
                o => o.Owner,
                (o, v) => o.Owner = v);

        public static readonly StyledProperty<bool> TopmostProperty =
            AvaloniaProperty.Register<WindowBase, bool>(nameof(Topmost));

        private bool _hasExecutedInitialLayoutPass;
        private bool _isActive;
        private bool _ignoreVisibilityChange;
        private WindowBase _owner;

        static WindowBase()
        {
            IsVisibleProperty.OverrideDefaultValue<WindowBase>(false);
            IsVisibleProperty.Changed.AddClassHandler<WindowBase>(x => x.IsVisibleChanged);

            MinWidthProperty.Changed.AddClassHandler<WindowBase>((w, e) => w.PlatformImpl?.SetMinMaxSize(new Size((double)e.NewValue, w.MinHeight), new Size(w.MaxWidth, w.MaxHeight)));
            MinHeightProperty.Changed.AddClassHandler<WindowBase>((w, e) => w.PlatformImpl?.SetMinMaxSize(new Size(w.MinWidth, (double)e.NewValue), new Size(w.MaxWidth, w.MaxHeight)));
            MaxWidthProperty.Changed.AddClassHandler<WindowBase>((w, e) => w.PlatformImpl?.SetMinMaxSize(new Size(w.MinWidth, w.MinHeight), new Size((double)e.NewValue, w.MaxHeight)));
            MaxHeightProperty.Changed.AddClassHandler<WindowBase>((w, e) => w.PlatformImpl?.SetMinMaxSize(new Size(w.MinWidth, w.MinHeight), new Size(w.MaxWidth, (double)e.NewValue)));
            
            TopmostProperty.Changed.AddClassHandler<WindowBase>((w, e) => w.PlatformImpl?.SetTopmost((bool)e.NewValue));
        }

        public WindowBase(IWindowBaseImpl impl) : this(impl, AvaloniaLocator.Current)
        {
        }

        public WindowBase(IWindowBaseImpl impl, IAvaloniaDependencyResolver dependencyResolver) : base(impl, dependencyResolver)
        {
            impl.Activated = HandleActivated;
            impl.Deactivated = HandleDeactivated;
            impl.PositionChanged = HandlePositionChanged;
            this.GetObservable(ClientSizeProperty).Skip(1).Subscribe(x => PlatformImpl?.Resize(x));
        }

        /// <summary>
        /// Fired when the window is activated.
        /// </summary>
        public event EventHandler Activated;

        /// <summary>
        /// Fired when the window is deactivated.
        /// </summary>
        public event EventHandler Deactivated;

        /// <summary>
        /// Fired when the window position is changed.
        /// </summary>
        public event EventHandler<PointEventArgs> PositionChanged;

        [CanBeNull]
        public new IWindowBaseImpl PlatformImpl => (IWindowBaseImpl) base.PlatformImpl;

        /// <summary>
        /// Gets a value that indicates whether the window is active.
        /// </summary>
        public bool IsActive
        {
            get { return _isActive; }
            private set { SetAndRaise(IsActiveProperty, ref _isActive, value); }
        }

        /// <summary>
        /// Gets or sets the window position in screen coordinates.
        /// </summary>
        public Point Position
        {
            get { return PlatformImpl?.Position ?? default(Point); }
            set
            {
                if (PlatformImpl is IWindowBaseImpl impl)
                    impl.Position = value;
            }
        }

        /// <summary>
        /// Whether an auto-size operation is in progress.
        /// </summary>
        protected bool AutoSizing
        {
            get;
            private set;
        }

        /// <summary>
        /// Gets or sets the owner of the window.
        /// </summary>
        public WindowBase Owner
        {
            get { return _owner; }
            set { SetAndRaise(OwnerProperty, ref _owner, value); }
        }

        /// <summary>
        /// Gets or sets whether this window appears on top of all other windows
        /// </summary>
        public bool Topmost
        {
            get { return GetValue(TopmostProperty); }
            set { SetValue(TopmostProperty, value); }
        }

        /// <summary>
        /// Activates the window.
        /// </summary>
        public void Activate()
        {
            PlatformImpl?.Activate();
        }

        /// <summary>
        /// Hides the popup.
        /// </summary>
        public virtual void Hide()
        {
            _ignoreVisibilityChange = true;

            try
            {
                Renderer?.Stop();
                PlatformImpl?.Hide();
                IsVisible = false;
            }
            finally
            {
                _ignoreVisibilityChange = false;
            }
        }

        /// <summary>
        /// Shows the popup.
        /// </summary>
        public virtual void Show()
        {
            _ignoreVisibilityChange = true;

            try
            {
                EnsureInitialized();
                IsVisible = true;
<<<<<<< HEAD
                LayoutManager.ExecuteInitialLayoutPass(this);
=======

                if (!_hasExecutedInitialLayoutPass)
                {
                    LayoutManager.Instance.ExecuteInitialLayoutPass(this);
                    _hasExecutedInitialLayoutPass = true;
                }

>>>>>>> 50df7a2c
                PlatformImpl?.Show();
                Renderer?.Start();
            }
            finally
            {
                _ignoreVisibilityChange = false;
            }
        }

        /// <summary>
        /// Begins an auto-resize operation.
        /// </summary>
        /// <returns>A disposable used to finish the operation.</returns>
        /// <remarks>
        /// When an auto-resize operation is in progress any resize events received will not be
        /// cause the new size to be written to the <see cref="Layoutable.Width"/> and
        /// <see cref="Layoutable.Height"/> properties.
        /// </remarks>
        protected IDisposable BeginAutoSizing()
        {
            AutoSizing = true;
            return Disposable.Create(() => AutoSizing = false);
        }

        /// <summary>
        /// Carries out the arrange pass of the window.
        /// </summary>
        /// <param name="finalSize">The final window size.</param>
        /// <returns>The <paramref name="finalSize"/> parameter unchanged.</returns>
        protected override Size ArrangeOverride(Size finalSize)
        {
            using (BeginAutoSizing())
            {
                PlatformImpl?.Resize(finalSize);
            }

            return base.ArrangeOverride(PlatformImpl?.ClientSize ?? default(Size));
        }

        /// <summary>
        /// Ensures that the window is initialized.
        /// </summary>
        protected void EnsureInitialized()
        {
            if (!IsInitialized)
            {
                var init = (ISupportInitialize)this;
                init.BeginInit();
                init.EndInit();
            }
        }

        protected override void HandleClosed()
        {
            _ignoreVisibilityChange = true;

            try
            {
                IsVisible = false;
                base.HandleClosed();
            }
            finally
            {
                _ignoreVisibilityChange = false;
            }
        }

        /// <summary>
        /// Handles a resize notification from <see cref="ITopLevelImpl.Resized"/>.
        /// </summary>
        /// <param name="clientSize">The new client size.</param>
        protected override void HandleResized(Size clientSize)
        {
            if (!AutoSizing)
            {
                Width = clientSize.Width;
                Height = clientSize.Height;
            }
            ClientSize = clientSize;
            LayoutManager.ExecuteLayoutPass();
            Renderer?.Resized(clientSize);
        }

        /// <summary>
        /// Handles a window position change notification from 
        /// <see cref="IWindowBaseImpl.PositionChanged"/>.
        /// </summary>
        /// <param name="pos">The window position.</param>
        private void HandlePositionChanged(Point pos)
        {
            PositionChanged?.Invoke(this, new PointEventArgs(pos));
        }

        /// <summary>
        /// Handles an activated notification from <see cref="IWindowBaseImpl.Activated"/>.
        /// </summary>
        private void HandleActivated()
        {
            Activated?.Invoke(this, EventArgs.Empty);

            var scope = this as IFocusScope;

            if (scope != null)
            {
                FocusManager.Instance.SetFocusScope(scope);
            }

            IsActive = true;
        }

        /// <summary>
        /// Handles a deactivated notification from <see cref="IWindowBaseImpl.Deactivated"/>.
        /// </summary>
        private void HandleDeactivated()
        {
            IsActive = false;

            Deactivated?.Invoke(this, EventArgs.Empty);
        }

        private void IsVisibleChanged(AvaloniaPropertyChangedEventArgs e)
        {
            if (!_ignoreVisibilityChange)
            {
                if ((bool)e.NewValue)
                {
                    Show();
                }
                else
                {
                    Hide();
                }
            }
        }

        /// <summary>
        /// Starts moving a window with left button being held. Should be called from left mouse button press event handler
        /// </summary>
        public void BeginMoveDrag() => PlatformImpl?.BeginMoveDrag();

        /// <summary>
        /// Starts resizing a window. This function is used if an application has window resizing controls. 
        /// Should be called from left mouse button press event handler
        /// </summary>
        public void BeginResizeDrag(WindowEdge edge) => PlatformImpl?.BeginResizeDrag(edge);
    }
}<|MERGE_RESOLUTION|>--- conflicted
+++ resolved
@@ -176,17 +176,12 @@
             {
                 EnsureInitialized();
                 IsVisible = true;
-<<<<<<< HEAD
-                LayoutManager.ExecuteInitialLayoutPass(this);
-=======
 
                 if (!_hasExecutedInitialLayoutPass)
                 {
-                    LayoutManager.Instance.ExecuteInitialLayoutPass(this);
+                    LayoutManager.ExecuteInitialLayoutPass(this);
                     _hasExecutedInitialLayoutPass = true;
                 }
-
->>>>>>> 50df7a2c
                 PlatformImpl?.Show();
                 Renderer?.Start();
             }
