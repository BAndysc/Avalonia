﻿<Project Sdk="Microsoft.NET.Sdk">
  <PropertyGroup>
    <TargetFramework>netstandard2.0</TargetFramework>
    <RootNamespace>Avalonia</RootNamespace>
  </PropertyGroup>
  <ItemGroup>
<<<<<<< HEAD
    <Compile Include="..\Shared\SharedAssemblyInfo.cs">
      <Link>Properties\SharedAssemblyInfo.cs</Link>
    </Compile>
  </ItemGroup>
  <ItemGroup>
    <ProjectReference Include="..\Avalonia.Animation\Avalonia.Animation.csproj" />
  </ItemGroup>
=======
    <ProjectReference Include="..\Avalonia.Animation\Avalonia.Animation.csproj" />
    <ProjectReference Include="..\Avalonia.Base\Avalonia.Base.csproj" />
  </ItemGroup>  
>>>>>>> 33a1e8b8
  <Import Project="..\..\build\Rx.props" />
</Project><|MERGE_RESOLUTION|>--- conflicted
+++ resolved
@@ -4,7 +4,6 @@
     <RootNamespace>Avalonia</RootNamespace>
   </PropertyGroup>
   <ItemGroup>
-<<<<<<< HEAD
     <Compile Include="..\Shared\SharedAssemblyInfo.cs">
       <Link>Properties\SharedAssemblyInfo.cs</Link>
     </Compile>
@@ -12,10 +11,8 @@
   <ItemGroup>
     <ProjectReference Include="..\Avalonia.Animation\Avalonia.Animation.csproj" />
   </ItemGroup>
-=======
     <ProjectReference Include="..\Avalonia.Animation\Avalonia.Animation.csproj" />
     <ProjectReference Include="..\Avalonia.Base\Avalonia.Base.csproj" />
   </ItemGroup>  
->>>>>>> 33a1e8b8
   <Import Project="..\..\build\Rx.props" />
 </Project>