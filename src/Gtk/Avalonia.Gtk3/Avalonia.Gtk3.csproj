--- conflicted
+++ resolved
@@ -24,11 +24,9 @@
   </PropertyGroup>
   <ItemGroup>
     <Compile Include="..\..\Shared\SharedAssemblyInfo.cs" Link="Properties\SharedAssemblyInfo.cs" />
-<<<<<<< HEAD
     <Compile Include="..\Avalonia.Gtk\KeyTransform.cs">
       <Link>KeyTransform.cs</Link>
     </Compile>
-=======
     <Compile Include="KeyTransform.cs" />
     <Compile Include="Interop\CairoSurface.cs" />
     <Compile Include="ClipboardImpl.cs" />
@@ -57,7 +55,6 @@
     <Compile Include="WindowImpl.cs" />
     <Compile Include="ScreenImpl.cs" />
     <Compile Include="GtkScreen.cs" />
->>>>>>> 4e965416
   </ItemGroup>
   <ItemGroup>
     <ProjectReference Include="..\..\Avalonia.Base\Avalonia.Base.csproj" />
