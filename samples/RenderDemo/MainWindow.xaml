<Window x:Class="RenderDemo.MainWindow"
        xmlns="https://github.com/avaloniaui"
        xmlns:x="http://schemas.microsoft.com/winfx/2006/xaml"
        xmlns:controls="clr-namespace:ControlSamples;assembly=ControlSamples"
        xmlns:pages="clr-namespace:RenderDemo.Pages"
        Title="AvaloniaUI Rendering Test"
        Width="{Binding Width, Mode=TwoWay}"
        Height="{Binding Height, Mode=TwoWay}">
  <controls:HamburgerMenu ExpandedModeThresholdWidth="760">
    <FlyoutBase.AttachedFlyout>
      <MenuFlyout>
        <MenuItem Header="Rendering">
          <MenuItem Command="{Binding ToggleDrawDirtyRects}" Header="Draw Dirty Rects">
            <MenuItem.Icon>
              <CheckBox BorderThickness="0"
                        IsChecked="{Binding DrawDirtyRects}"
                        IsHitTestVisible="False" />
            </MenuItem.Icon>
          </MenuItem>
          <MenuItem Command="{Binding ToggleDrawFps}" Header="Draw FPS">
            <MenuItem.Icon>
              <CheckBox BorderThickness="0"
                        IsChecked="{Binding DrawFps}"
                        IsHitTestVisible="False" />
            </MenuItem.Icon>
          </MenuItem>
        </MenuItem>
        <MenuItem Header="Tests">
          <MenuItem Command="{Binding ResizeWindow}" Header="Resize window" />
        </MenuItem>
      </MenuFlyout>
    </FlyoutBase.AttachedFlyout>
    <TabItem Header="Animations">
      <pages:AnimationsPage />
    </TabItem>
    <TabItem Header="Transitions">
      <pages:TransitionsPage />
    </TabItem>
    <TabItem Header="Custom Animator">
      <pages:CustomAnimatorPage />
    </TabItem>
    <TabItem Header="Clipping">
      <pages:ClippingPage />
    </TabItem>
    <TabItem Header="Drawing">
      <pages:DrawingPage />
    </TabItem>
    <TabItem Header="SkCanvas">
      <pages:CustomSkiaPage />
    </TabItem>
    <TabItem Header="RenderTargetBitmap">
      <pages:RenderTargetBitmapPage />
    </TabItem>
    <TabItem Header="WriteableBitmap">
      <pages:WriteableBitmapPage />
    </TabItem>
    <TabItem Header="GlyphRun">
      <pages:GlyphRunPage />
    </TabItem>
    <TabItem Header="FormattedText">
      <pages:FormattedTextPage />
    </TabItem>
    <TabItem Header="TextFormatter">
      <pages:TextFormatterPage />
    </TabItem>
    <TabItem Header="LineBounds">
      <pages:LineBoundsPage />
    </TabItem>
    <TabItem Header="Path Measurement">
      <pages:PathMeasurementPage />
    </TabItem>
<<<<<<< HEAD
    <TabItem Header="Brushes">
      <pages:BrushesPage />
=======
    <TabItem Header="3D Transformation">
      <pages:Transform3DPage />
>>>>>>> 20c28efd
    </TabItem>
  </controls:HamburgerMenu>
</Window><|MERGE_RESOLUTION|>--- conflicted
+++ resolved
@@ -69,13 +69,11 @@
     <TabItem Header="Path Measurement">
       <pages:PathMeasurementPage />
     </TabItem>
-<<<<<<< HEAD
     <TabItem Header="Brushes">
       <pages:BrushesPage />
-=======
+    </TabItem>
     <TabItem Header="3D Transformation">
       <pages:Transform3DPage />
->>>>>>> 20c28efd
     </TabItem>
   </controls:HamburgerMenu>
 </Window>