--- conflicted
+++ resolved
@@ -260,12 +260,8 @@
                                 true),
                             (closureName, closureBaseType) =>
                                 populateBuilder.DefineSubType(closureBaseType, closureName, false),
-<<<<<<< HEAD
-                            (s, returnType, parameters) => builder.DefineDelegateSubType(s, false, returnType, parameters),
-=======
                             (closureName, returnType, parameterTypes) =>
                                 populateBuilder.DefineDelegateSubType(closureName, false, returnType, parameterTypes),
->>>>>>> 37f7408c
                             res.Uri, res
                         );
                         
