--- conflicted
+++ resolved
@@ -22,11 +22,7 @@
     <ProjectReference Include="..\..\src\Avalonia.Visuals\Avalonia.Visuals.csproj" />
     <ProjectReference Include="..\..\src\Avalonia.Styling\Avalonia.Styling.csproj" />
     <ProjectReference Include="..\..\src\Avalonia.Themes.Default\Avalonia.Themes.Default.csproj" />
-<<<<<<< HEAD
-    <ProjectReference Include="..\..\src\Skia\Avalonia.Skia\Avalonia.Skia.csproj"/>
-=======
     <ProjectReference Include="..\..\src\Skia\Avalonia.Skia\Avalonia.Skia.csproj" />
->>>>>>> 29fadec6
   </ItemGroup>
   <ItemGroup Condition="'$(TargetFramework)' == 'net461'">
     <Reference Include="System" />
@@ -37,31 +33,17 @@
     <Reference Include="System.Data" />
     <Reference Include="System.Net.Http" />
     <Reference Include="System.Xml" />
-<<<<<<< HEAD
-=======
   </ItemGroup>
   <ItemGroup>
     <Service Include="{82a7f48d-3b50-4b1e-b82e-3ada8210c358}" />
->>>>>>> 29fadec6
   </ItemGroup>
   <Import Project="..\..\build\Moq.props" />
   <Import Project="..\..\build\Rx.props" />
   <Import Project="..\..\build\XUnit.props" />
-<<<<<<< HEAD
-  <Import Condition="'$(TargetFramework)' == 'net461'" Project="$(MSBuildThisFileDirectory)..\..\src\Shared\nuget.workaround.targets" />
-  <Import Project="Avalonia.RenderTests.projitems" Label="Shared" />
-  <Import Project="..\..\build\Magick.NET-Q16-AnyCPU.props" />
-  <Import Project="..\..\build\SkiaSharp.props" />
-    <Target Name="FixSkiaSharp"  AfterTargets="Build">
-      <Copy SourceFiles="$(OutputPath)\x86\libSkiaSharp.dll" DestinationFolder="$(OutputPath)" Condition="'$(TargetFramework)' == 'net461'"/>
-  </Target>
-  <Import Project="..\..\build\XUnit.props" />
-=======
   <Import Project="Avalonia.RenderTests.projitems" Label="Shared" />
   <Import Project="..\..\build\Magick.NET-Q16-AnyCPU.props" />
   <Import Project="..\..\build\SkiaSharp.props" />
     <Target Name="FixSkiaSharp" AfterTargets="Build">
       <Copy SourceFiles="$(OutputPath)\x86\libSkiaSharp.dll" DestinationFolder="$(OutputPath)" Condition="'$(TargetFramework)' == 'net461'" />
   </Target>
->>>>>>> 29fadec6
 </Project>